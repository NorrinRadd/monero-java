package utils;

import static org.junit.Assert.assertEquals;
import static org.junit.Assert.assertFalse;
import static org.junit.Assert.assertNotEquals;
import static org.junit.Assert.assertNotNull;
import static org.junit.Assert.assertNull;
import static org.junit.Assert.assertTrue;

import java.math.BigInteger;
import java.net.URISyntaxException;
import java.util.Collection;

import org.apache.log4j.Logger;
import org.apache.log4j.PropertyConfigurator;

import monero.daemon.MoneroDaemon;
import monero.daemon.MoneroDaemonRpc;
import monero.rpc.MoneroRpc;
import monero.rpc.MoneroRpcException;
import monero.wallet.MoneroWallet;
import monero.wallet.MoneroWalletRpc;
import monero.wallet.model.MoneroAccount;
import monero.wallet.model.MoneroAddressBookEntry;
import monero.wallet.model.MoneroPayment;
import monero.wallet.model.MoneroSubaddress;
import monero.wallet.model.MoneroTx;
import monero.wallet.model.MoneroTx.MoneroTxType;
import monero.wallet.model.MoneroTxConfig;

/**
 * Test utilities and constants.
 */
public class TestUtils {
  
  // monero-daemon-rpc endpoint configuration (adjust per your configuration)
  private static final String DAEMON_RPC_DOMAIN = "localhost";
  private static final int DAEMON_RPC_PORT = 38081;
  
  // monero-wallet-rpc endpoint configuration (adjust per your configuration)
  private static final String WALLET_RPC_DOMAIN = "localhost";
  private static final int WALLET_RPC_PORT = 38083;
  private static final String WALLET_RPC_USERNAME = "rpc_user";
  private static final String WALLET_RPC_PASSWORD = "abc123";
  
  // names of test wallets
  public static final String WALLET_NAME_1 = "test_wallet_1";
  public static final String WALLET_NAME_2 = "test_wallet_2";
  public static final String WALLET_PW = "supersecretpassword123";
  
  // test constants
  public static final Integer MIXIN = 6;
  public static final BigInteger MAX_FEE = BigInteger.valueOf(7500000).multiply(BigInteger.valueOf(10000));
  
  // logger configuration
  public static final Logger LOGGER = Logger.getLogger(TestUtils.class);
  static {
    PropertyConfigurator.configure("src/main/resources/log4j.properties");
  }
  
  // singleton instance of a Daemon to test
  private static MoneroDaemon daemon;
  public static MoneroDaemon getDaemon() {
    if (daemon == null) {
      
      // connect to daemon
      try {
        MoneroRpc rpc = new MoneroRpc(DAEMON_RPC_DOMAIN, DAEMON_RPC_PORT);
        daemon = new MoneroDaemonRpc(rpc);
      } catch (URISyntaxException e) {
        throw new RuntimeException(e);
      }
    }
    return daemon;
  }
  
  // singleton instance of the wallet to test
  private static MoneroWallet wallet;
  public static MoneroWallet getWallet() {
    if (wallet == null) {
      
      // connect to wallet
      try {
        wallet = new MoneroWalletRpc(WALLET_RPC_DOMAIN, WALLET_RPC_PORT, WALLET_RPC_USERNAME, WALLET_RPC_PASSWORD);
      } catch (URISyntaxException e1) {
        throw new RuntimeException(e1);
      }
      
      // create test wallet if necessary
      try {
        wallet.createWallet(TestUtils.WALLET_NAME_1, TestUtils.WALLET_PW, "English");
      } catch (MoneroRpcException e) {
        assertEquals((int) -21, (int) e.getRpcCode());  // exception is ok if wallet already created
      }
      
      // open test wallet
      try {
        // TODO (monero-wallet-rpc): wallet which was previously synced should be up-to-date at the completion of open_wallet
        wallet.openWallet(TestUtils.WALLET_NAME_1, TestUtils.WALLET_PW);
      } catch (MoneroRpcException e) {
<<<<<<< HEAD
        assertEquals((int) -1, (int) e.getRpcCode()); // TODO (v0.13.0): -1: Failed to open wallet if wallet is already open; better code and message
=======
        assertEquals((int) -1, (int) e.getRpcCode()); // TODO (monero-wallet-rpc): -1: Failed to open wallet if wallet is already open; better code and message
>>>>>>> 3ca0ca6a
      }
      
      // refresh wallet
      wallet.rescanSpent();
    }
    return wallet;
  }
  
  public static void testAccount(MoneroAccount account) {
    assertTrue(account.getIndex() >= 0);
    assertNotNull(account.getPrimaryAddress());
    assertTrue(account.getBalance().doubleValue() >= 0);
    assertTrue(account.getUnlockedBalance().doubleValue() >= 0);
    if (account.getSubaddresses() != null) {
      BigInteger balance = BigInteger.valueOf(0);
      BigInteger unlockedBalance = BigInteger.valueOf(0);
      for (int i = 0; i < account.getSubaddresses().size(); i++) {
        testSubaddress(account.getSubaddresses().get(i));
        assertEquals((Integer) i, account.getSubaddresses().get(i).getIndex());
        balance = balance.add(account.getSubaddresses().get(i).getBalance());
        unlockedBalance = unlockedBalance.add(account.getSubaddresses().get(i).getUnlockedBalance());
      }
      assertEquals(account.getBalance(), balance);
      assertEquals(account.getUnlockedBalance(), unlockedBalance);
    }
  }
  
  public static void testSubaddress(MoneroSubaddress subaddress) {
    assertTrue(subaddress.getIndex() >= 0);
    assertNotNull(subaddress.getAddress());
    assertTrue(subaddress.getBalance().doubleValue() >= 0);
    assertTrue(subaddress.getUnlockedBalance().doubleValue() >= 0);
    assertTrue(subaddress.getNumUnspentOutputs() >= 0);
    if (subaddress.getBalance().doubleValue() > 0) assertTrue(subaddress.isUsed());
  }
  
  public static void testCommonTx(MoneroTx tx) {
    assertNotNull(tx.getId());
    assertNotNull(tx.getId(), tx.getType());
    assertNotEquals(tx.getId(), MoneroTx.DEFAULT_PAYMENT_ID, tx.getPaymentId());  // default payment should be converted to null
  }
  
  public static void testGetTx(MoneroTx tx, Boolean hasOutgoingPayments, MoneroWallet wallet) {
    testCommonTx(tx);
    assertNotEquals(MoneroTxType.FAILED, tx.getType());
    
    // test outgoing
    if (tx.getType() == MoneroTxType.OUTGOING || tx.getType() == MoneroTxType.PENDING) {
      assertNotNull(tx.getId());
      assertNotNull(tx.getId(), tx.getSrcAddress());
      assertEquals(tx.getId(), wallet.getAddress(tx.getSrcAccountIdx(), tx.getSrcSubaddressIdx()), tx.getSrcAddress());
      assertNotNull(tx.getId(), tx.getSrcAccountIdx());
      assertNotNull(tx.getId(), tx.getSrcSubaddressIdx());
      assertNotNull(tx.getId(), tx.getTotalAmount());
      assertNotEquals(tx.getId(), MoneroTx.DEFAULT_PAYMENT_ID, tx.getPaymentId());
      assertNotNull(tx.getId(), tx.getFee());
      assertNull(tx.getId(), tx.getMixin());
      assertNull(tx.getId(), tx.getSize()); // TODO (monero-wallet-rpc): add tx_size to get_transfers and get_transfer_by_txid
<<<<<<< HEAD
      assertNotNull(tx.getId(), tx.getNote());
=======
      assertTrue(tx.getNote() == null || !tx.getNote().isEmpty());
>>>>>>> 3ca0ca6a
      assertNotNull(tx.getId(), tx.getTimestamp());
      assertEquals(tx.getId(), (Integer) 0, tx.getUnlockTime());
      assertNotNull(tx.getId(), tx.getIsDoubleSpend());
      assertFalse(tx.getId(), tx.getIsDoubleSpend());
      assertNull(tx.getId(), tx.getKey());   // TODO (monero-wallet-rpc): cannot get tx keys after sending
      assertNull(tx.getId(), tx.getBlob());
      assertNull(tx.getId(), tx.getMetadata());
      if (tx.getType() == MoneroTxType.OUTGOING) {
        assertNotNull(tx.getId(), tx.getHeight());
        assertNotNull(tx.getId(), tx.getNumConfirmations());
        assertTrue(tx.getId(), tx.getNumConfirmations() > 0);
        assertNull(tx.getId(), tx.getNumEstimatedBlocksUntilConfirmed());
      } else if (tx.getType() == MoneroTxType.PENDING) {
        assertNull(tx.getId(), tx.getHeight());
        assertEquals(tx.getId(), 0, (int) tx.getNumConfirmations());
        assertTrue(tx.getId(), tx.getNumEstimatedBlocksUntilConfirmed() > 0);
      }
      if (Boolean.TRUE.equals(hasOutgoingPayments)) assertNotNull(tx.getId(), tx.getPayments());
      else if (Boolean.FALSE.equals(hasOutgoingPayments)) assertNull(tx.getId(), tx.getPayments()); // TODO (monero-wallet-rpc): outgoing destinations only known after first confirmation
      if (tx.getPayments() != null) {
        assertFalse(tx.getId(), tx.getPayments().isEmpty());
        BigInteger totalAmount = BigInteger.valueOf(0);
        for (MoneroPayment payment : tx.getPayments()) {
          assertTrue(tx == payment.getTx());
          totalAmount = totalAmount.add(payment.getAmount());
          assertNotNull(tx.getId(), payment.getAddress());
          assertNotNull(tx.getId(), payment.getAmount());
          assertTrue(tx.getId(), payment.getAmount().longValue() > 0);
          assertNull(tx.getId(), payment.getAccountIdx());
          assertNull(tx.getId(), payment.getSubaddressIdx());
          assertNull(tx.getId(), payment.getIsSpent());
          assertNull(tx.getId(), payment.getKeyImage());
        }
        // TODO: incoming_transfers d59fe775249465621d7736b53c0cb488e03e4da8dae647a13492ea51d7685c62 totalAmount is 0?
        if (totalAmount.compareTo(tx.getTotalAmount()) != 0 && tx.getTotalAmount().compareTo(BigInteger.valueOf(0)) == 0) {
          LOGGER.warn("Total amount is not sum of payments: " + tx.getTotalAmount() + " vs " + totalAmount + " for TX " + tx.getId());
        } else {
          assertTrue("Total amount is not sum of payments: " + tx.getTotalAmount() + " vs " + totalAmount + " for TX " + tx.getId(), totalAmount.compareTo(tx.getTotalAmount()) == 0);
        }
      }
    }
    
    // test incoming
    if (tx.getType() == MoneroTxType.INCOMING || tx.getType() == MoneroTxType.MEMPOOL) {
      assertNotNull(tx.getId(), tx.getId());
      assertNull(tx.getId(), tx.getSrcAddress());
      assertNull(tx.getId(), tx.getSrcAccountIdx());
      assertNull(tx.getId(), tx.getSrcSubaddressIdx());
      assertNotNull(tx.getId(), tx.getTotalAmount());
      assertNotEquals(tx.getId(), MoneroTx.DEFAULT_PAYMENT_ID, tx.getPaymentId());
      assertNull(tx.getId(), tx.getMixin());
<<<<<<< HEAD
      //assertNotNull(tx.getId(), tx.getSize());  TODO: size can be null or not null?
      assertNull(tx.getId(), tx.getNote());
      if (tx.getFee() == null) LOGGER.warn("Incoming transaction is missing fee: " + tx.getId());    // TODO (monero-wallet-rpc): incoming txs are occluded by outgoing counterparts from same account and then incoming_transfers need address, fee, timestamp, unlock_time, is_double_spend, height 
=======
      assertNull(tx.getId(), tx.getSize());  // TODO (monero-wallet-rpc): add tx_size to "in" get_transfers and incoming_transfers
      assertNull(tx.getId(), tx.getNote());
      if (tx.getFee() == null) LOGGER.warn("Incoming transaction is missing fee: " + tx.getId());    // TODO (monero-wallet-rpc): incoming txs are occluded by outgoing counterparts from same account ()https://github.com/monero-project/monero/issues/4500) and then incoming_transfers need address, fee, timestamp, unlock_time, is_double_spend, height, tx_size 
>>>>>>> 3ca0ca6a
      if (tx.getTimestamp() == null) LOGGER.warn("Incoming transaction is missing timestamp: " + tx.getId());
      if (tx.getUnlockTime() == null) LOGGER.warn("Incoming transaction is missing unlock_time: " + tx.getId());
      if (tx.getIsDoubleSpend() == null) LOGGER.warn("Incoming transaction is missing is_double_spend: " + tx.getId());
      if (tx.getIsDoubleSpend() != null) assertFalse(tx.getId(), tx.getIsDoubleSpend());
      if (tx.getType() == MoneroTxType.INCOMING) {
        assertNull(tx.getId(), tx.getKey());
        if (tx.getHeight() == null) LOGGER.warn("Incoming transaction is missing height: " + tx.getId());
        if (tx.getNumConfirmations() == null) LOGGER.warn("Incoming transaction is missing confirmations: " + tx.getNumConfirmations());
        else assertTrue(tx.getId(), tx.getNumConfirmations() > 0);
        assertNull(tx.getId(), tx.getNumEstimatedBlocksUntilConfirmed());
      } else {
        assertNull(tx.getId(), tx.getKey());
        assertNull(tx.getId(), tx.getHeight());
        assertEquals(tx.getId(), 0, (int) tx.getNumConfirmations());
        assertTrue(tx.getId(), tx.getNumEstimatedBlocksUntilConfirmed() > 0);
      }
      assertNull(tx.getId(), tx.getBlob());
      assertNull(tx.getId(), tx.getMetadata());
      assertNotNull(tx.getId(), tx.getPayments());
      assertFalse(tx.getId(), tx.getPayments().isEmpty());
      BigInteger totalAmount = BigInteger.valueOf(0);
      for (MoneroPayment payment : tx.getPayments()) {
        assertTrue(tx == payment.getTx());
        totalAmount = totalAmount.add(payment.getAmount());
        assertNotNull(tx.getId(), payment.getAddress());
        assertEquals(tx.getId(), wallet.getAddress(payment.getAccountIdx(), payment.getSubaddressIdx()), payment.getAddress());
        assertNotNull(tx.getId(), payment.getAmount());
        assertTrue(tx.getId(), payment.getAmount().longValue() > 0);
        assertNotNull(tx.getId(), payment.getAccountIdx());
        assertNotNull(tx.getId(), payment.getSubaddressIdx());
        assertNotNull(tx.getId(), payment.getIsSpent());
        if (tx.getType() == MoneroTxType.INCOMING) assertNotNull(tx.getId(), payment.getKeyImage());
        else assertNull(tx.getId(), payment.getKeyImage()); // TODO (monero-wallet-rpc): mempool transactions do not have key_images
      }
      assertTrue(totalAmount.compareTo(tx.getTotalAmount()) == 0);
    }
    
    // test failed
    if (tx.getType() == MoneroTxType.FAILED) {
      assertNotNull(tx.getId());
      assertNotNull(tx.getId(), tx.getSrcAddress());
      assertEquals(tx.getId(), wallet.getAddress(tx.getSrcAccountIdx(), tx.getSrcSubaddressIdx()), tx.getSrcAddress());
      assertNotNull(tx.getId(), tx.getSrcAccountIdx());
      assertNotNull(tx.getId(), tx.getSrcSubaddressIdx());
      assertNotNull(tx.getId(), tx.getTotalAmount());
      assertNotEquals(tx.getId(), MoneroTx.DEFAULT_PAYMENT_ID, tx.getPaymentId());
      assertNotNull(tx.getId(), tx.getFee());
      assertNull(tx.getId(), tx.getMixin());
      assertNull(tx.getId(), tx.getSize()); // TODO (monero-wallet-rpc): add tx_size to get_transfers and get_transfer_by_txid
      assertNull(tx.getId(), tx.getNote());
      assertNotNull(tx.getId(), tx.getTimestamp());
      assertEquals(tx.getId(), (Integer) 0, tx.getUnlockTime());
      assertNotNull(tx.getId(), tx.getIsDoubleSpend());
      assertFalse(tx.getId(), tx.getIsDoubleSpend());
      assertNull(tx.getId(), tx.getKey());
      assertNull(tx.getId(), tx.getBlob());
      assertNull(tx.getId(), tx.getMetadata());
      assertNull(tx.getId(), tx.getHeight());
      assertNotNull(tx.getId(), tx.getNumConfirmations());
      assertEquals(tx.getId(), 0, (int) tx.getNumConfirmations());
      assertNull(tx.getId(), tx.getNumEstimatedBlocksUntilConfirmed());
      assertNull(tx.getId(), tx.getPayments());
    }
  }
  
  public static void testSendTx(MoneroTx tx, MoneroTxConfig config, boolean hasKey, boolean hasPayments, MoneroWallet wallet) {
    testCommonTx(tx);
    assertNotNull(tx.getId());
    assertEquals(tx.getId(), MoneroTxType.PENDING, tx.getType());
    assertNotNull(tx.getId(), tx.getSrcAddress());
    assertEquals(tx.getId(), wallet.getAddress(tx.getSrcAccountIdx(), tx.getSrcSubaddressIdx()), tx.getSrcAddress());
    assertEquals(tx.getId(), config.getAccountIndex(), tx.getSrcAccountIdx());
    assertEquals(tx.getId(), (Integer) 0, tx.getSrcSubaddressIdx());
    assertNotNull(tx.getId(), tx.getTotalAmount());
    if (MoneroTx.DEFAULT_PAYMENT_ID.equals(config.getPaymentId())) assertNull(tx.getId(), tx.getPaymentId());
    else assertEquals(tx.getId(), config.getPaymentId(), tx.getPaymentId());
    assertNotNull(tx.getId(), tx.getFee());
    assertEquals(tx.getId(), config.getMixin(), tx.getMixin());
    assertNull(tx.getId(), tx.getSize());
    assertNotEquals(tx.getId(), "", tx.getNote());  // notes can be non-zero length or null
    assertNotNull(tx.getId(), tx.getTimestamp());
    assertEquals(tx.getId(), (Integer) 0, tx.getUnlockTime());
    assertNotNull(tx.getId(), tx.getIsDoubleSpend());
    assertFalse(tx.getId(), tx.getIsDoubleSpend());
    if (hasKey) assertNotNull(tx.getKey());
    else assertNull(tx.getKey());
    if (hasPayments) {
      assertNotNull(tx.getPayments());
      assertFalse(tx.getPayments().isEmpty());
      assertEquals(tx.getId(), config.getDestinations(), tx.getPayments());
    }
    assertNotNull(tx.getId(), tx.getBlob());
    assertNotNull(tx.getId(), tx.getMetadata());
    assertNull(tx.getId(), tx.getHeight());
    if (tx.getPayments() != null) {
      BigInteger totalAmount = BigInteger.valueOf(0);
      for (MoneroPayment payment : tx.getPayments()) {
        assertTrue(tx.getId(), tx == payment.getTx());
        totalAmount = totalAmount.add(payment.getAmount());
        assertNotNull(tx.getId(), payment.getAddress());
        assertNotNull(tx.getId(), payment.getAmount());
        assertTrue(tx.getId(), payment.getAmount().longValue() > 0);
        assertNull(tx.getId(), payment.getAccountIdx());
        assertNull(tx.getId(), payment.getSubaddressIdx());
        assertNull(tx.getId(), payment.getIsSpent());
        assertNull(tx.getId(), payment.getKeyImage());
<<<<<<< HEAD
=======
      }
      assertTrue("Total amount is not sum of payments: " + tx.getTotalAmount() + " vs " + totalAmount + " for TX " + tx.getId(), totalAmount.compareTo(tx.getTotalAmount()) == 0);
    }
  }
  
  public static void testSendTxDoNotRelay(MoneroTx tx, MoneroTxConfig config, boolean hasKey, boolean hasPayments, MoneroWallet wallet) {
    testCommonTx(tx);
    assertNotNull(tx.getId());
    assertEquals(tx.getId(), MoneroTxType.NOT_RELAYED, tx.getType());
    assertNotNull(tx.getId(), tx.getSrcAddress());
    assertEquals(tx.getId(), wallet.getAddress(tx.getSrcAccountIdx(), tx.getSrcSubaddressIdx()), tx.getSrcAddress());
    assertEquals(tx.getId(), config.getAccountIndex(), tx.getSrcAccountIdx());
    assertEquals(tx.getId(), (Integer) 0, tx.getSrcSubaddressIdx());
    assertNotNull(tx.getId(), tx.getTotalAmount());
    if (MoneroTx.DEFAULT_PAYMENT_ID.equals(config.getPaymentId())) assertNull(tx.getId(), tx.getPaymentId());
    else assertEquals(tx.getId(), config.getPaymentId(), tx.getPaymentId());
    assertNotNull(tx.getId(), tx.getFee());
    assertEquals(tx.getId(), config.getMixin(), tx.getMixin());
    assertNull(tx.getId(), tx.getSize());
    assertNull(tx.getId(), tx.getNote());
    assertNull(tx.getId(), tx.getTimestamp());
    assertNull(tx.getId(), tx.getUnlockTime());
    assertNull(tx.getId(), tx.getIsDoubleSpend());
    if (hasKey) assertNotNull(tx.getKey());
    else assertNull(tx.getKey());
    if (hasPayments) {
      assertNotNull(tx.getPayments());
      assertFalse(tx.getPayments().isEmpty());
      assertEquals(tx.getId(), config.getDestinations(), tx.getPayments());
    }
    assertNotNull(tx.getId(), tx.getBlob());
    assertNotNull(tx.getId(), tx.getMetadata());
    assertNull(tx.getId(), tx.getHeight());
    if (tx.getPayments() != null) {
      BigInteger totalAmount = BigInteger.valueOf(0);
      for (MoneroPayment payment : tx.getPayments()) {
        assertTrue(tx.getId(), tx == payment.getTx());
        totalAmount = totalAmount.add(payment.getAmount());
        assertNotNull(tx.getId(), payment.getAddress());
        assertNotNull(tx.getId(), payment.getAmount());
        assertTrue(tx.getId(), payment.getAmount().longValue() > 0);
        assertNull(tx.getId(), payment.getAccountIdx());
        assertNull(tx.getId(), payment.getSubaddressIdx());
        assertNull(tx.getId(), payment.getIsSpent());
        assertNull(tx.getId(), payment.getKeyImage());
>>>>>>> 3ca0ca6a
      }
      assertTrue("Total amount is not sum of payments: " + tx.getTotalAmount() + " vs " + totalAmount + " for TX " + tx.getId(), totalAmount.compareTo(tx.getTotalAmount()) == 0);
    }
  }
  
  public static void testAddressBookEntry(MoneroAddressBookEntry entry) {
    assertTrue(entry.getIndex() >= 0);
    assertNotNull(entry.getAddress());
    assertNotNull(entry.getDescription());
  }
  
  /**
   * Get an account by index.
   * 
   * @param accounts is a collection of accounts to search
   * @param accountIdx is the index of the account to return
   * @return MoneroAccount is the account with the given index, null if not found
   */
  public static MoneroAccount getAccountById(Collection<MoneroAccount> accounts, int accountIdx) {
    for (MoneroAccount account : accounts) {
      if (account.getIndex() == accountIdx) return account;
    }
    return null;
  }
}<|MERGE_RESOLUTION|>--- conflicted
+++ resolved
@@ -95,14 +95,9 @@
       
       // open test wallet
       try {
-        // TODO (monero-wallet-rpc): wallet which was previously synced should be up-to-date at the completion of open_wallet
         wallet.openWallet(TestUtils.WALLET_NAME_1, TestUtils.WALLET_PW);
       } catch (MoneroRpcException e) {
-<<<<<<< HEAD
-        assertEquals((int) -1, (int) e.getRpcCode()); // TODO (v0.13.0): -1: Failed to open wallet if wallet is already open; better code and message
-=======
         assertEquals((int) -1, (int) e.getRpcCode()); // TODO (monero-wallet-rpc): -1: Failed to open wallet if wallet is already open; better code and message
->>>>>>> 3ca0ca6a
       }
       
       // refresh wallet
@@ -147,7 +142,6 @@
   
   public static void testGetTx(MoneroTx tx, Boolean hasOutgoingPayments, MoneroWallet wallet) {
     testCommonTx(tx);
-    assertNotEquals(MoneroTxType.FAILED, tx.getType());
     
     // test outgoing
     if (tx.getType() == MoneroTxType.OUTGOING || tx.getType() == MoneroTxType.PENDING) {
@@ -161,11 +155,7 @@
       assertNotNull(tx.getId(), tx.getFee());
       assertNull(tx.getId(), tx.getMixin());
       assertNull(tx.getId(), tx.getSize()); // TODO (monero-wallet-rpc): add tx_size to get_transfers and get_transfer_by_txid
-<<<<<<< HEAD
-      assertNotNull(tx.getId(), tx.getNote());
-=======
       assertTrue(tx.getNote() == null || !tx.getNote().isEmpty());
->>>>>>> 3ca0ca6a
       assertNotNull(tx.getId(), tx.getTimestamp());
       assertEquals(tx.getId(), (Integer) 0, tx.getUnlockTime());
       assertNotNull(tx.getId(), tx.getIsDoubleSpend());
@@ -217,15 +207,9 @@
       assertNotNull(tx.getId(), tx.getTotalAmount());
       assertNotEquals(tx.getId(), MoneroTx.DEFAULT_PAYMENT_ID, tx.getPaymentId());
       assertNull(tx.getId(), tx.getMixin());
-<<<<<<< HEAD
-      //assertNotNull(tx.getId(), tx.getSize());  TODO: size can be null or not null?
-      assertNull(tx.getId(), tx.getNote());
-      if (tx.getFee() == null) LOGGER.warn("Incoming transaction is missing fee: " + tx.getId());    // TODO (monero-wallet-rpc): incoming txs are occluded by outgoing counterparts from same account and then incoming_transfers need address, fee, timestamp, unlock_time, is_double_spend, height 
-=======
       assertNull(tx.getId(), tx.getSize());  // TODO (monero-wallet-rpc): add tx_size to "in" get_transfers and incoming_transfers
       assertNull(tx.getId(), tx.getNote());
       if (tx.getFee() == null) LOGGER.warn("Incoming transaction is missing fee: " + tx.getId());    // TODO (monero-wallet-rpc): incoming txs are occluded by outgoing counterparts from same account ()https://github.com/monero-project/monero/issues/4500) and then incoming_transfers need address, fee, timestamp, unlock_time, is_double_spend, height, tx_size 
->>>>>>> 3ca0ca6a
       if (tx.getTimestamp() == null) LOGGER.warn("Incoming transaction is missing timestamp: " + tx.getId());
       if (tx.getUnlockTime() == null) LOGGER.warn("Incoming transaction is missing unlock_time: " + tx.getId());
       if (tx.getIsDoubleSpend() == null) LOGGER.warn("Incoming transaction is missing is_double_spend: " + tx.getId());
@@ -332,8 +316,6 @@
         assertNull(tx.getId(), payment.getSubaddressIdx());
         assertNull(tx.getId(), payment.getIsSpent());
         assertNull(tx.getId(), payment.getKeyImage());
-<<<<<<< HEAD
-=======
       }
       assertTrue("Total amount is not sum of payments: " + tx.getTotalAmount() + " vs " + totalAmount + " for TX " + tx.getId(), totalAmount.compareTo(tx.getTotalAmount()) == 0);
     }
@@ -379,7 +361,6 @@
         assertNull(tx.getId(), payment.getSubaddressIdx());
         assertNull(tx.getId(), payment.getIsSpent());
         assertNull(tx.getId(), payment.getKeyImage());
->>>>>>> 3ca0ca6a
       }
       assertTrue("Total amount is not sum of payments: " + tx.getTotalAmount() + " vs " + totalAmount + " for TX " + tx.getId(), totalAmount.compareTo(tx.getTotalAmount()) == 0);
     }
