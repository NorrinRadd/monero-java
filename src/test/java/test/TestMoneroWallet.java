package test;

import static org.junit.Assert.assertEquals;
import static org.junit.Assert.assertFalse;
import static org.junit.Assert.assertNotNull;
import static org.junit.Assert.assertNull;
import static org.junit.Assert.assertTrue;
import static org.junit.Assert.fail;

import java.math.BigInteger;
import java.net.URI;
import java.util.ArrayList;
import java.util.Arrays;
import java.util.Collection;
import java.util.Collections;
import java.util.HashMap;
import java.util.HashSet;
import java.util.List;
import java.util.Map;
import java.util.Set;
import java.util.UUID;

import org.junit.AfterClass;
import org.junit.BeforeClass;
import org.junit.Ignore;
import org.junit.Test;

import common.utils.MathUtils;
import monero.rpc.MoneroRpcException;
import monero.utils.MoneroUtils;
import monero.wallet.MoneroWallet;
import monero.wallet.model.MoneroAccount;
import monero.wallet.model.MoneroAccountTag;
import monero.wallet.model.MoneroAddressBookEntry;
import monero.wallet.model.MoneroIntegratedAddress;
import monero.wallet.model.MoneroKeyImage;
import monero.wallet.model.MoneroPayment;
import monero.wallet.model.MoneroSubaddress;
import monero.wallet.model.MoneroTx;
import monero.wallet.model.MoneroTx.MoneroTxType;
import monero.wallet.model.MoneroTxFilter;
import monero.wallet.model.MoneroUri;
import utils.PrintBalances;
import utils.TestUtils;

/**
 * Tests a Monero wallet excluding sending transactions.
 * 
 * TODO: incoming_transfers d59fe775249465621d7736b53c0cb488e03e4da8dae647a13492ea51d7685c62 totalAmount is 0?
 */
public class TestMoneroWallet {
  
  private static MoneroWallet wallet;
  private static final String SAMPLE_ADDRESS = "58bf9MfrBNDXSqCzK6snxSXaJHehLTnvx3BdS6qMkYAsW8P5kvRVq8ePbGQ7mfAeYfC7QELPhpQBe2C9bqCrqeesUsifaWw";

  @BeforeClass
  public static void setup() throws Exception {
    wallet = TestUtils.getWallet();
  }
  
  @AfterClass
  public static void teardown() {
    PrintBalances.printBalances();
  }

  @Test
  public void testGetHeight() {
    int height = wallet.getHeight();
    assertTrue(height >= 0);
  }

  @Test
  public void testGetMnemonicSeed() {
    String seed = wallet.getMnemonicSeed();
    MoneroUtils.validateMnemonicSeed(seed);
  }

  @Test
  public void testGetViewKey() {
    String viewKey = wallet.getViewKey();
    MoneroUtils.validateViewKey(viewKey);
  }

  @Test
  public void testGetIntegratedAddress() {
    
    // save address for later comparison
    String address = wallet.getSubaddress(0, 0).getAddress();
    
    // test valid payment id
    String paymentId = "03284e41c342f036";
    MoneroIntegratedAddress integratedAddress = wallet.getIntegratedAddress(paymentId);
    assertEquals(address, integratedAddress.getStandardAddress());
    assertEquals(paymentId, integratedAddress.getPaymentId());
    
    // test invalid payment id
    try {
      String invalidPaymentId = "invalid_payment_id_123456";
      integratedAddress = wallet.getIntegratedAddress(invalidPaymentId);
      fail("Getting integrated address with invalid payment id " + invalidPaymentId + " should have thrown a RPC exception");
    } catch (MoneroRpcException e) {
      assertEquals((int) -5, (int) e.getRpcCode());
      assertEquals("Invalid payment ID", e.getRpcMessage());
    }
    
    // test null payment id which generates a new one
    integratedAddress = wallet.getIntegratedAddress(null);
    assertEquals(address, integratedAddress.getStandardAddress());
    assertNotNull(integratedAddress.getPaymentId());
  }
  
  @Test
  public void testGetPrimaryAddress() {
    String primaryAddress = wallet.getPrimaryAddress();
    assertEquals(wallet.getSubaddress(0, 0).getAddress(), primaryAddress);
  }
  
  @Test
  public void testDecodeIntegratedAddress() {
    MoneroIntegratedAddress integratedAddress = wallet.getIntegratedAddress("03284e41c342f036");
    MoneroIntegratedAddress decodedAddress = wallet.decodeIntegratedAddress(integratedAddress.toString());
    assertEquals(integratedAddress, decodedAddress);
  }

  @Test
  public void testGetAccounts() {
    List<MoneroAccount> accounts = wallet.getAccounts();
    assertFalse(accounts.isEmpty());
    for (MoneroAccount account : accounts) {
      assertNull(account.getSubaddresses());
      TestUtils.testAccount(account);
    }
  }
  
  @Test
  public void testGetAccountsWithSubaddresses() {
    List<MoneroAccount> accounts = wallet.getAccounts(true);
    assertFalse(accounts.isEmpty());
    for (MoneroAccount account : accounts) {
      assertNotNull(account.getSubaddresses());
      assertFalse(account.getSubaddresses().isEmpty());
      TestUtils.testAccount(account);
    }
  }

  @Test
  public void testGetAccount() {
    List<MoneroAccount> accounts = wallet.getAccounts();
    assertFalse(accounts.isEmpty());
    for (MoneroAccount account : accounts) {
      MoneroAccount retrieved = wallet.getAccount(account.getIndex(), false);
      assertNull(retrieved.getSubaddresses());
      TestUtils.testAccount(retrieved);
    }
  }
  
  @Test
  public void testGetAccountWithSubaddresses() {
    List<MoneroAccount> accounts = wallet.getAccounts();
    assertFalse(accounts.isEmpty());
    for (MoneroAccount account : accounts) {
      MoneroAccount retrieved = wallet.getAccount(account.getIndex(), true);
      assertNotNull(retrieved.getSubaddresses());
      assertFalse(retrieved.getSubaddresses().isEmpty());
      TestUtils.testAccount(retrieved);
    }
  }

  @Test
  public void testGetSubaddresses() {
    List<MoneroAccount> accounts = wallet.getAccounts();
    assertFalse(accounts.isEmpty());
    for (MoneroAccount account : accounts) {
      List<MoneroSubaddress> subaddresses = wallet.getSubaddresses(account.getIndex());
      assertFalse(subaddresses.isEmpty());
      for (MoneroSubaddress subaddress : subaddresses) {
        TestUtils.testSubaddress(subaddress);
      }
    }
  }

  @Test
  public void testGetSubaddressesByIndices() {
    List<MoneroAccount> accounts = wallet.getAccounts();
    assertFalse(accounts.isEmpty());
    for (MoneroAccount account : accounts) {
      List<MoneroSubaddress> subaddresses = wallet.getSubaddresses(account.getIndex());
      assertFalse(subaddresses.isEmpty());
      Collection<Integer> subaddressIndices = new HashSet<Integer>();
      for (MoneroSubaddress subaddress : subaddresses) {
        subaddressIndices.add(subaddress.getIndex());
      }
      assertEquals(subaddresses, wallet.getSubaddresses(account.getIndex(), subaddressIndices));
    }
  }
  
  @Test
  public void testGetSubaddressByIndex() {
    List<MoneroAccount> accounts = wallet.getAccounts();
    assertFalse(accounts.isEmpty());
    for (MoneroAccount account : accounts) {
      List<MoneroSubaddress> subaddresses = wallet.getSubaddresses(account.getIndex());
      assertFalse(subaddresses.isEmpty());
      for (int i = 0; i < subaddresses.size(); i++) {
        MoneroSubaddress subaddress = wallet.getSubaddress(account.getIndex(), subaddresses.get(i).getIndex());
        assertEquals(subaddresses.get(i), subaddress);
      }
    }
  }
  
  @Test
  public void testGetAddress() {
    assertEquals(wallet.getPrimaryAddress(), wallet.getSubaddress(0, 0).getAddress());
    for (MoneroAccount account : wallet.getAccounts(true)) {
      for (MoneroSubaddress subaddress : wallet.getSubaddresses(account.getIndex())) {
        assertEquals(subaddress.getAddress(), wallet.getAddress(account.getIndex(), subaddress.getIndex()));
      }
    }
  }
  
  @Test
  public void testGetBalance() {
    BigInteger balanceWallet = wallet.getBalance();
    BigInteger balanceAccounts = BigInteger.valueOf(0);
    for (MoneroAccount account : wallet.getAccounts()) {
      balanceAccounts = balanceAccounts.add(account.getBalance());
    }
    assertTrue(balanceWallet.compareTo(balanceAccounts) == 0);
  }
  
  @Test
  public void testGetUnlockedBalance() {
    BigInteger unlockedBalanceWallet = wallet.getUnlockedBalance();
    BigInteger unlockedBalanceAccounts = BigInteger.valueOf(0);
    for (MoneroAccount account : wallet.getAccounts()) {
      unlockedBalanceAccounts = unlockedBalanceAccounts.add(account.getUnlockedBalance());
    }
    assertTrue(unlockedBalanceWallet.compareTo(unlockedBalanceAccounts) == 0);
  }
  
  @Test
  public void testMultisigImportNeeded() {
    assertFalse(wallet.isMultisigImportNeeded());
  }
  
  @Test
  public void testGetTxsWallet() {
    boolean nonDefaultIncoming = false;
    List<MoneroTx> txs1 = wallet.getTxs();
    List<MoneroTx> txs2 = wallet.getTxs();  // fetch transactions twice to ensure results are the same
    assertEquals(txs1.size(), txs2.size());
    for (int i = 0; i < txs1.size(); i++) {
      TestUtils.testGetTx(txs1.get(i), null, wallet);
      TestUtils.testGetTx(txs2.get(i), null, wallet);
<<<<<<< HEAD
      if (!txs1.get(i).equals(txs2.get(i))) {
        System.out.println("DIFFERENCE"); // TODO (monero-wallet-rpc): timestamps for incoming pool transactions not deterministic
        System.out.println(txs1.get(i));
        System.out.println(txs2.get(i));
      }
      assertEquals(txs1.get(i), txs2.get(i));
      if (!MoneroUtils.isOutgoing(txs1.get(i).getType())) {
=======
      assertEquals(txs1.get(i), txs2.get(i));
      if (!MoneroUtils.isSendTx(txs1.get(i).getType())) {
>>>>>>> 3ca0ca6a
        for (MoneroPayment payment : txs1.get(i).getPayments()) {
         if (payment.getAccountIdx() != 0 && payment.getSubaddressIdx() != 0) nonDefaultIncoming = true;
        }
      }
    }
    assertTrue("No incoming transactions found in non-default account and subaddress; run testSendToMultiple() first", nonDefaultIncoming);
  }
  
  @Test
  public void testGetTxsAccount() {
    boolean nonDefaultIncoming = false;
    for (MoneroAccount account : wallet.getAccounts()) {
      List<MoneroTx> txs = wallet.getTxs(account.getIndex());
      for (MoneroTx tx : txs) {
        TestUtils.testGetTx(tx, null, wallet);
        if (MoneroUtils.isSendTx(tx.getType())) {
          assertEquals(account.getIndex(), tx.getSrcAccountIdx());
        } else {
          for (MoneroPayment payment : tx.getPayments()) {
            assertEquals(account.getIndex(), payment.getAccountIdx());
            if (payment.getAccountIdx() != 0 && payment.getSubaddressIdx() != 0) nonDefaultIncoming = true;
          }
        }
      }
    }
    assertTrue("No incoming transactions found in non-default account and subaddress; run testSendToMultiple() first", nonDefaultIncoming);
  }
  
  @Test
  public void testGetTxsSubaddress() {
    boolean nonDefaultIncoming = false;
    List<MoneroAccount> accounts = wallet.getAccounts(true);
    for (int accountIdx = 0; accountIdx < Math.min(accounts.size(), 3); accountIdx++) {
      for (int subaddressIdx = 0; subaddressIdx < Math.min(accounts.get(accountIdx).getSubaddresses().size(), 5); subaddressIdx++) {
        for (MoneroTx tx : wallet.getTxs(accountIdx, subaddressIdx)) {
          TestUtils.testGetTx(tx, null, wallet);
          if (MoneroUtils.isSendTx(tx.getType()))  {
            assertEquals(accountIdx, (int) tx.getSrcAccountIdx());
          } else {
            for (MoneroPayment payment : tx.getPayments()) {
              assertEquals(accountIdx, (int) payment.getAccountIdx());
              assertEquals(subaddressIdx, (int) payment.getSubaddressIdx());
              if (payment.getAccountIdx() != 0 && payment.getSubaddressIdx() != 0) nonDefaultIncoming = true;
            }
          }
        }
      }
    }
    assertTrue("No incoming transactions found in non-default account and subaddress; run testSendToMultiple() first", nonDefaultIncoming);
  }
  
  @Test
  public void testGetTxsIncomingSumToBalance() {
    
    // test each account balance
    for (MoneroAccount account : wallet.getAccounts()) {
      
      // get transactions
      MoneroTxFilter filter = new MoneroTxFilter();
      filter.setAccountIndex(account.getIndex());
      List<MoneroTx> txs = wallet.getTxs(filter);
      if (account.getIndex() == 0) assertFalse(txs.isEmpty());
      
      // sum balances of incoming payments and pending deductions
      BigInteger incomingBalance = BigInteger.valueOf(0);
      BigInteger pendingBalance = BigInteger.valueOf(0);
      BigInteger mempoolBalance = BigInteger.valueOf(0);
      for (MoneroTx tx : txs) {
        if (tx.getType() == MoneroTxType.PENDING) {
          pendingBalance = pendingBalance.add(tx.getTotalAmount());
        }
        if (!MoneroUtils.isSendTx(tx.getType())) {
          assertFalse(tx.getPayments().isEmpty());
          for (MoneroPayment payment : tx.getPayments()) {
            if (!payment.getIsSpent()) {
              if (tx.getType() == MoneroTxType.INCOMING) incomingBalance = incomingBalance.add(payment.getAmount());
              if (tx.getType() == MoneroTxType.MEMPOOL) mempoolBalance = mempoolBalance.add(payment.getAmount());
            }
          }
        }
      }
      
      // wallet balance must equal sum of unspent incoming txs
      BigInteger walletBalance = wallet.getAccount(account.getIndex()).getBalance();
      BigInteger expectedBalance = incomingBalance;  // TODO (monero-wallet-rpc): unconfirmed balance may not add up because of https://github.com/monero-project/monero/issues/4500
//      System.out.println("Wallet    : " + walletBalance);
//      System.out.println("Incoming  : " + incomingBalance);
//      System.out.println("Pending   : " + pendingBalance);
//      System.out.println("Mempool   : " + mempoolBalance);
//      System.out.println("Expected  : " + expectedBalance);
      assertEquals("Account " + account.getIndex() + " balance does not add up", walletBalance, expectedBalance);
    }
  }
  
  @Test
  public void testGetTxsByIds() {
    int numTestTxs = 5;  // number of txs to test
    
    // get all transactions for reference
    List<MoneroTx> allTxs = wallet.getTxs();
    assertFalse(allTxs.isEmpty());
    for (MoneroTx tx : allTxs) {
      TestUtils.testGetTx(tx, null, wallet);
    }
    
    // collect all ids
    Set<String> uniqueIds = new HashSet<String>();
    for (MoneroTx tx : allTxs) uniqueIds.add(tx.getId());
    assertTrue(uniqueIds.size() > numTestTxs);
    List<String> uniqueIdsList = new ArrayList<String>(uniqueIds);
    
    // get random transaction ids
    Set<String> txIds = new HashSet<String>();
    while (txIds.size() < numTestTxs) {
      txIds.add(uniqueIdsList.get(MathUtils.random(0, uniqueIdsList.size() - 1)));
    }
    assertEquals(numTestTxs, txIds.size());
    
    // fetch transactions by id
    for (String txId : txIds) {
      MoneroTxFilter filter = new MoneroTxFilter();
      filter.setTxIds(Arrays.asList(txId));
      List<MoneroTx> txs = wallet.getTxs(filter);
      assertFalse(txs.isEmpty());
      for (MoneroTx tx : txs) {
        assertEquals(txId, tx.getId());
      }
    }
    
    // fetch transactions by ids
    MoneroTxFilter filter = new MoneroTxFilter();
    filter.setTxIds(txIds);
    List<MoneroTx> txs = wallet.getTxs(filter);
    assertFalse(txs.isEmpty());
    for (MoneroTx tx : txs) {
      assertTrue(txIds.contains(tx.getId()));
    }
    for (String txId : txIds) {
      boolean found = false;
      for (MoneroTx tx : txs) if (tx.getId().equals(txId)) found = true;
      assertTrue("No transaction with id " + txId + " fetched", found);
    }
  }

  // TODO: break this test up
  @Test
  public void testGetTxsMoneroTxFilter() {
    
    // get all transactions for reference
    List<MoneroTx> allTxs = wallet.getTxs();
    assertFalse(allTxs.isEmpty());
    for (MoneroTx tx : allTxs) {
      TestUtils.testGetTx(tx, null, wallet);
    }
    
    // test getting transactions by payment ids
    Collection<String> paymentIds = new HashSet<String>();
    for (MoneroTx tx : allTxs) paymentIds.add(tx.getPaymentId());
    assertFalse(paymentIds.isEmpty());
    for (String paymentId : paymentIds) {
      Collection<String> filterPaymentIds = new HashSet<String>();
      filterPaymentIds.add(paymentId);
      MoneroTxFilter filter = new MoneroTxFilter();
      filter.setPaymentIds(filterPaymentIds);
      List<MoneroTx> txs = wallet.getTxs(filter);
      assertFalse(txs.isEmpty());
      for (MoneroTx tx : txs) {
        TestUtils.testGetTx(tx, null, wallet);
        assertTrue(filter.getPaymentIds().contains(tx.getPaymentId()));
      }
    }
    
    // test getting incoming transactions
    List<MoneroTx> txs = wallet.getTxs(new MoneroTxFilter(true, false, false, false, false, null, null, null, null, null, null));
    assertFalse(txs.isEmpty());
    for (MoneroTx tx : txs) {
      assertEquals(MoneroTxType.INCOMING, tx.getType());
    }
    
    // test getting outgoing transactions
    txs = wallet.getTxs(new MoneroTxFilter(false, true, false, false, false, null, null, null, null, null, null));
    assertFalse(txs.isEmpty());
    for (MoneroTx tx : txs) {
      assertEquals(MoneroTxType.OUTGOING, tx.getType());
    }
    
    // test block height filtering
    {
      txs = wallet.getTxs(0);
      assertFalse("No transactions; run testSendToMultiple()", txs.isEmpty());
        
      // get and sort block heights in ascending order
      List<Integer> heights = new ArrayList<Integer>();
      for (MoneroTx tx : txs) {
        if (tx.getHeight() != null) heights.add(tx.getHeight());
      }
      Collections.sort(heights);
      
      // pick minimum and maximum heights for filtering
      int minHeight = -1;
      int maxHeight = -1;
      if (heights.size() == 1) {
        minHeight = 0;
        maxHeight = heights.get(0) - 1;
      } else {
        minHeight = heights.get(0) + 1;
        maxHeight = heights.get(heights.size() - 1) - 1;
      }
      
      // assert at least some transactions filtered
      int unfilteredCount = txs.size();
      MoneroTxFilter filter = new MoneroTxFilter();
      filter.setAccountIndex(0);
      filter.setMinHeight(minHeight);
      filter.setMaxHeight(maxHeight);
      txs = wallet.getTxs(filter);
      assertFalse(txs.isEmpty());
      assertTrue(txs.size() < unfilteredCount);
      for (MoneroTx tx : txs) {
        assertTrue(tx.getHeight() >= minHeight && tx.getHeight() <= maxHeight);
      }
    }
    
    // test filtering by subaddress
    for (MoneroAccount account : wallet.getAccounts()) {
      List<MoneroSubaddress> subaddresses = wallet.getSubaddresses(account.getIndex());
      for (MoneroSubaddress subaddress : subaddresses) {
        MoneroTxFilter filter = new MoneroTxFilter();
        filter.setAccountIndex(account.getIndex());
        filter.setSubaddressIndices(Arrays.asList(subaddress.getIndex()));
        txs = wallet.getTxs(filter);
        
        // test that tx amounts add up to subaddress balance
        BigInteger balance = BigInteger.valueOf(0);
        for (MoneroTx tx : txs) {
          if (tx.getType() == MoneroTxType.INCOMING) {
            for (MoneroPayment payment : tx.getPayments()) {
              if (!payment.getIsSpent()) {
                balance = balance.add(payment.getAmount());
              }
            }
          }
        }
        assertEquals(wallet.getSubaddress(account.getIndex(), subaddress.getIndex()).getBalance(), balance);
      }
    }
    
    // assert that ummet filter criteria has no results
    MoneroTxFilter filter = new MoneroTxFilter();
    filter.setAccountIndex(0);
    Collection<Integer> subaddressIndices = new HashSet<Integer>();
    subaddressIndices.add(1234907);
    filter.setSubaddressIndices(subaddressIndices);
    txs = wallet.getTxs(filter);
    assertTrue(txs.isEmpty());
  }

  @Test
  public void testGetTxNotes() {
    List<MoneroTx> txs = wallet.getTxs();
    assertFalse(txs.isEmpty());
    List<String> txIds = new ArrayList<String>();
    for (MoneroTx tx : txs) txIds.add(tx.getId());
    List<String> txNotes = wallet.getTxNotes(txIds);
    assertEquals(txs.size(), txNotes.size());
    for (String txNote : txNotes) assertNotNull(txNote);
  }

  @Test
  public void testGetKeyImages() {
    Collection<MoneroKeyImage> images = wallet.getKeyImages();
    assertFalse(images.isEmpty());
    for (MoneroKeyImage image : images) {
      assertNotNull(image.getKeyImage());
      assertNotNull(image.getSignature());
    }
  }

  @Test
  public void testImportKeyImages() {
    Collection<MoneroKeyImage> images = wallet.getKeyImages();
    assertFalse(images.isEmpty());
    Map<String, BigInteger> results = wallet.importKeyImages(images);
    assertNotNull(results.get("height"));
    assertNotNull(results.get("spent"));
    assertNotNull(results.get("unspent"));
  }

  @Test
  public void testGetLanguages() {
    List<String> languages = wallet.getLanguages();
    assertFalse(languages.isEmpty());
    for (String language : languages) assertFalse(language.isEmpty());
  }

  @Test
  public void testCreateOpenWallet() {
    
    // create / open new wallet
    try {
      wallet.createWallet(TestUtils.WALLET_NAME_2, TestUtils.WALLET_PW, "English");
    } catch (MoneroRpcException e) {
      assertEquals((int) -21, (int) e.getRpcCode());  // exception is ok if wallet already created
    }    
    wallet.openWallet(TestUtils.WALLET_NAME_2, TestUtils.WALLET_PW);
    List<MoneroTx> txs = wallet.getTxs();
    assertTrue(txs.isEmpty());  // wallet is unused except tests
    
    // open previous wallet
    wallet.openWallet(TestUtils.WALLET_NAME_1, TestUtils.WALLET_PW);
    txs = wallet.getTxs();
    assertFalse(txs.isEmpty());  // wallet is used
  }

  @Test
  public void testSignVerify() {
    String msg = "This is a super important message which needs to be signed and verified.";
    String signature = wallet.sign(msg);
    boolean verified = wallet.verify(msg, wallet.getSubaddress(0, 0).getAddress().toString(), signature);
    assertTrue(verified);
    verified = wallet.verify(msg, SAMPLE_ADDRESS, signature);
    assertFalse(verified);
  }

  @Test
  public void testUri() {
    
    // test with optional fields as null
    MoneroUri mUri1 = new MoneroUri();
    mUri1.setAddress(wallet.getSubaddress(0, 0).getAddress());
    URI uri = wallet.toUri(mUri1);
    MoneroUri mUri2 = wallet.toMoneroUri(uri);
    assertTrue(mUri1.equals(mUri2));
    
    // test with all fields
    mUri1.setAmount(BigInteger.valueOf((Long.parseLong("425000000000"))));
    mUri1.setPaymentId("03284e41c342f036");
    mUri1.setRecipientName("John Doe");
    mUri1.setTxDescription("OMZG XMR FTW");
    uri = wallet.toUri(mUri1);
    mUri2 = wallet.toMoneroUri(uri);

    assertTrue(mUri1.equals(mUri2));
    
    // test with address null
    mUri1.setAddress(null);
    mUri1.setPaymentId("bizzup");
    try {
      wallet.toUri(mUri1);
      fail("Should have thrown RPC exception with invalid parameters");
    } catch (MoneroRpcException e) {
      assertEquals((int) -11, (int) e.getRpcCode());
      assertTrue(e.getRpcMessage().contains("Cannot make URI from supplied parameters"));
    }
  }

  @Test
  public void testSaveBlockchain() {
    wallet.saveBlockchain();
  }

  @Test
  public void testRescanSpent() {
    wallet.rescanSpent();
  }

  @Ignore // disabled so tests don't actually stop the wallet
  @Test
  public void testStopWallet() {
    wallet.stopWallet();
  }

  @Test
  public void testMining() {
    wallet.startMining(2, false, true);
    wallet.stopMining();
  }
  
  @Test
  public void testCreateAccount() {
    
    // create account with null label
    List<MoneroAccount> accountsBefore = wallet.getAccounts();
    MoneroAccount createdAccount = wallet.createAccount(null);
    TestUtils.testAccount(createdAccount);
    assertNull(createdAccount.getLabel());
    assertTrue(accountsBefore.size() == wallet.getAccounts().size() - 1);
    
    List<MoneroAccount> newAccounts = new ArrayList<MoneroAccount>();
    
    // create account with label
    accountsBefore = wallet.getAccounts();
    String label = UUID.randomUUID().toString();
    createdAccount = wallet.createAccount(label);
    newAccounts.add(createdAccount);
    assertEquals(label, createdAccount.getLabel());
    TestUtils.testAccount(createdAccount);
    assertTrue(accountsBefore.size() == wallet.getAccounts().size() - 1);
    
    // create account with same label
    createdAccount = wallet.createAccount(label);
    newAccounts.add(createdAccount);
    assertEquals(label, createdAccount.getLabel());
    TestUtils.testAccount(createdAccount);
    assertTrue(accountsBefore.size() == wallet.getAccounts().size() - 2);
  }
  
  @Test
  public void testAccountTags() {
    
    // test that null tag returns all accounts
    List<MoneroAccount> accounts1 = wallet.getAccounts();
    List<MoneroAccount> accounts2 = wallet.getAccounts(null);
    assertEquals(accounts1, accounts2);
    
    // test that non-existing tag returns no accounts
    try {
      wallet.getAccounts("non_existing_tag");
      fail("Should have thrown exception with unregistered tag");
    } catch (MoneroRpcException e) {
      assertEquals((int) -1, (int) e.getRpcCode());
    }
    
    // create expected tag for test
    MoneroAccountTag expectedTag = new MoneroAccountTag("my_tag_" + UUID.randomUUID().toString(), "my tag label", Arrays.asList(0, 1));
    
    // tag and query accounts
    assertTrue(accounts1.size() >= 3);
    wallet.tagAccounts(expectedTag.getTag(), Arrays.asList(0, 1));
    List<MoneroAccount> accounts = wallet.getAccounts(expectedTag.getTag());
    assertEquals(2, accounts.size());
    assertEquals(accounts1.get(0), accounts.get(0));
    assertEquals(accounts1.get(1), accounts.get(1));
    
    // set tag label
    wallet.setAccountTagLabel(expectedTag.getTag(), expectedTag.getLabel());
    
    // retrieve and find new tag
    List<MoneroAccountTag> tags = wallet.getAccountTags();
    assertTrue(tags.contains(expectedTag));
    
    // untag and query accounts
    wallet.untagAccounts(Arrays.asList(0, 1));
    assertFalse(wallet.getAccountTags().contains(expectedTag));
    try {
      wallet.getAccounts(expectedTag.getTag());
      fail("Should have thrown exception with unregistered tag");
    } catch (MoneroRpcException e) {
      assertEquals((int) -1, (int) e.getRpcCode());
    }
  }

  @Test
  public void testCreateSubaddress() {
    
    // create subaddresses across accounts
    List<MoneroAccount> accounts = wallet.getAccounts();
    if (accounts.size() < 2) wallet.createAccount();
    accounts = wallet.getAccounts();
    assertTrue(accounts.size() > 1);
    for (int accountIdx = 0; accountIdx < 2; accountIdx++) {
      
      // create subaddress with no label
      List<MoneroSubaddress> subaddresses = wallet.getSubaddresses(accountIdx);
      MoneroSubaddress subaddress = wallet.createSubaddress(accountIdx, null);
      assertEquals("", subaddress.getLabel());
      TestUtils.testSubaddress(subaddress);
      List<MoneroSubaddress> subaddressesNew = wallet.getSubaddresses(accountIdx);
      assertEquals(subaddresses.size(), subaddressesNew.size() - 1);
      assertEquals(subaddress, subaddressesNew.get(subaddressesNew.size() - 1));
      
      // create subaddress with label
      subaddresses = wallet.getSubaddresses(accountIdx);
      String uuid = UUID.randomUUID().toString();
      subaddress = wallet.createSubaddress(accountIdx, uuid);
      assertEquals(subaddress.getLabel(), uuid);
      TestUtils.testSubaddress(subaddress);
      subaddressesNew = wallet.getSubaddresses(accountIdx);
      assertEquals(subaddresses.size(), subaddressesNew.size() - 1);
      assertEquals(subaddress, subaddressesNew.get(subaddressesNew.size() - 1));
    }
  }
  
  @Test
  public void testSetTxNotes() {
    
    // set tx notes
    List<MoneroTx> txs = wallet.getTxs();
    assertTrue(txs.size() >= 3);
    List<String> txIds = new ArrayList<String>();
    List<String> txNotes = new ArrayList<String>();
    for (int i = 0; i < txIds.size(); i++) {
      txIds.add(txs.get(i).getId());
      txNotes.add("Hello " + i);
    }
    wallet.setTxNotes(txIds, txNotes);
    
    // get tx notes
    txNotes = wallet.getTxNotes(txIds);
    for (int i = 0; i < txIds.size(); i++) {
      assertEquals("Hello " + i, txNotes.get(i));
    }
  }
  
  @Test
  public void testAddressBookEntries() {
    
    // initial state
    List<MoneroAddressBookEntry> entries = wallet.getAddressBookEntries();
    int numEntriesStart = entries.size();
    for (MoneroAddressBookEntry entry : entries) TestUtils.testAddressBookEntry(entry);
    
    // test adding standard addresses
    final int NUM_ENTRIES = 5;
    String address = wallet.getSubaddress(0, 0).getAddress();
    List<Integer> indices = new ArrayList<Integer>();
    for (int i = 0; i < NUM_ENTRIES; i++) {
      indices.add(wallet.addAddressBookEntry(address, "hi there!"));
    }
    entries = wallet.getAddressBookEntries();
    assertEquals(numEntriesStart + NUM_ENTRIES, entries.size());
    for (Integer idx : indices) {
      boolean found = false;
      for (MoneroAddressBookEntry entry : entries) {
        if (idx == entry.getIndex()) {
          TestUtils.testAddressBookEntry(entry);
          assertEquals(address, entry.getAddress());
          assertEquals("hi there!", entry.getDescription());
          found = true;
          break;
        }
      }
      assertTrue("Index " + idx + " not found in address book indices", found);
    }
    
    // delete entries at starting index
    int deleteIdx = indices.get(0);
    for (int i = 0; i < indices.size(); i++) {
      wallet.deleteAddressBookEntry(deleteIdx);
    }
    entries = wallet.getAddressBookEntries();
    assertEquals(numEntriesStart, entries.size());
    
    // test adding integrated addresses
    indices.clear();
    String paymentId = "03284e41c342f03"; // payment id less one character
    Map<Integer, MoneroIntegratedAddress> integratedAddresses = new HashMap<Integer, MoneroIntegratedAddress>();
    Map<Integer, String> integratedDescriptions = new HashMap<Integer, String>();
    for (int i = 0; i < NUM_ENTRIES; i++) {
      MoneroIntegratedAddress integratedAddress = wallet.getIntegratedAddress(paymentId + i); // create unique integrated address
      String uuid = UUID.randomUUID().toString();
      int idx = wallet.addAddressBookEntry(integratedAddress.toString(), uuid);
      indices.add(idx);
      integratedAddresses.put(idx, integratedAddress);
      integratedDescriptions.put(idx, uuid);
    }
    entries = wallet.getAddressBookEntries();
    assertEquals(numEntriesStart + NUM_ENTRIES, entries.size());
    for (Integer idx : indices) {
      boolean found = false;
      for (MoneroAddressBookEntry entry : entries) {
        if (idx == entry.getIndex()) {
          TestUtils.testAddressBookEntry(entry);
          assertEquals(integratedDescriptions.get(idx), entry.getDescription());
          assertEquals(integratedAddresses.get(idx).getStandardAddress(), entry.getAddress());
          assertTrue(MoneroUtils.paymentIdsEqual(integratedAddresses.get(idx).getPaymentId(), entry.getPaymentId()));
          found = true;
          break;
        }
      }
      assertTrue("Index " + idx + " not found in address book indices", found);
    }
    
    // delete entries at starting index
    deleteIdx = indices.get(0);
    for (int i = 0; i < indices.size(); i++) {
      wallet.deleteAddressBookEntry(deleteIdx);
    }
    entries = wallet.getAddressBookEntries();
    assertEquals(numEntriesStart, entries.size());
  }
  
  @Test
  public void testAttributes() {
    
    // set attributes
    Map<String, String> attrs = new HashMap<String, String>();
    for (int i = 0; i < 5; i++) {
      String key = "attr" + i;
      String val = UUID.randomUUID().toString();
      attrs.put(key, val);
      wallet.setAttribute(key, val);
    }
    
    // test attributes
    for (String key : attrs.keySet()) {
      assertEquals(attrs.get(key), wallet.getAttribute(key));
    }
  }
}<|MERGE_RESOLUTION|>--- conflicted
+++ resolved
@@ -252,18 +252,8 @@
     for (int i = 0; i < txs1.size(); i++) {
       TestUtils.testGetTx(txs1.get(i), null, wallet);
       TestUtils.testGetTx(txs2.get(i), null, wallet);
-<<<<<<< HEAD
-      if (!txs1.get(i).equals(txs2.get(i))) {
-        System.out.println("DIFFERENCE"); // TODO (monero-wallet-rpc): timestamps for incoming pool transactions not deterministic
-        System.out.println(txs1.get(i));
-        System.out.println(txs2.get(i));
-      }
-      assertEquals(txs1.get(i), txs2.get(i));
-      if (!MoneroUtils.isOutgoing(txs1.get(i).getType())) {
-=======
       assertEquals(txs1.get(i), txs2.get(i));
       if (!MoneroUtils.isSendTx(txs1.get(i).getType())) {
->>>>>>> 3ca0ca6a
         for (MoneroPayment payment : txs1.get(i).getPayments()) {
          if (payment.getAccountIdx() != 0 && payment.getSubaddressIdx() != 0) nonDefaultIncoming = true;
         }
