--- conflicted
+++ resolved
@@ -32,11 +32,7 @@
  * 
  * These tests are separated because they rely on a balance and initiate transactions on the blockchain.
  * 
-<<<<<<< HEAD
- * TODO: anyway to get around tx not possible?  need to refresh spend?
-=======
  * TODO: test do not relay
->>>>>>> 3ca0ca6a
  */
 public class TestMoneroWalletSends {
   
