--- conflicted
+++ resolved
@@ -1,6 +1,5 @@
 package monero.utils;
 
-<<<<<<< HEAD
 import static org.junit.Assert.assertEquals;
 import static org.junit.Assert.assertFalse;
 import static org.junit.Assert.assertNotNull;
@@ -8,8 +7,6 @@
 import static org.junit.Assert.fail;
 
 import java.math.BigDecimal;
-=======
->>>>>>> 866cb5a4
 import java.math.BigInteger;
 import java.net.URI;
 import java.util.ArrayList;
@@ -121,7 +118,6 @@
    * Validate an address but ignore the type of network.
    */
   public static void validateAddress(String address) {
-<<<<<<< HEAD
     validateAddress(address, null);
   }
   
@@ -183,10 +179,6 @@
     
     String hashChecksum = encodedStr.substring(0, 8);
     return hashChecksum != null && hashChecksum.equals(checksumCheck);
-=======
-    GenUtils.assertNotNull(address);
-    GenUtils.assertFalse(address.isEmpty());
->>>>>>> 866cb5a4
   }
   
   // TODO: improve validation
