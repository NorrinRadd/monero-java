package monero.utils;

<<<<<<< HEAD
import static org.junit.Assert.assertEquals;
import static org.junit.Assert.assertFalse;
import static org.junit.Assert.assertNotNull;
import static org.junit.Assert.assertTrue;
import static org.junit.Assert.fail;

=======
>>>>>>> 767b606d
import java.math.BigDecimal;
import java.math.BigInteger;
import java.net.URI;
import java.util.ArrayList;
import java.util.Arrays;
import java.util.HashMap;
import java.util.List;
import java.util.Map;
import java.util.regex.Pattern;

import org.apache.commons.codec.binary.Hex;
import org.bouncycastle.jcajce.provider.digest.Keccak;

import common.utils.GenUtils;
import monero.daemon.model.MoneroNetworkType;
import monero.daemon.model.MoneroTx;
import monero.wallet.model.MoneroAddressType;
import monero.wallet.model.MoneroDecodedAddress;
import monero.wallet.model.MoneroTxWallet;

/**
 * Collection of Monero utilities.
 */
public class MoneroUtils {
  
  // core wallet2 syncs on a fixed intervals
  public static final long WALLET2_REFRESH_INTERVAL = 10000;

  private static final int NUM_MNEMONIC_WORDS = 25;
  private static final int VIEW_KEY_LENGTH = 64;
  private static final String ALPHABET = "123456789ABCDEFGHJKLMNPQRSTUVWXYZabcdefghijkmnopqrstuvwxyz";
  private static final List<Character> CHARS = new ArrayList<Character>();
  static {
    for (char c : ALPHABET.toCharArray()) {
      CHARS.add(c);
    }
  }
<<<<<<< HEAD
  protected final static BigDecimal ALPHABET_SIZE = new BigDecimal(ALPHABET.length());
  protected final static Map<Integer, Integer> ENCODED_BLOCK_SIZE = new HashMap<Integer, Integer>();
=======
  private final static BigDecimal ALPHABET_SIZE = new BigDecimal(ALPHABET.length());
  private final static Map<Integer, Integer> ENCODED_BLOCK_SIZE = new HashMap<Integer, Integer>();
>>>>>>> 767b606d
  static {
      ENCODED_BLOCK_SIZE.put(0, 0);
      ENCODED_BLOCK_SIZE.put(2, 1);
      ENCODED_BLOCK_SIZE.put(3, 2);
      ENCODED_BLOCK_SIZE.put(5, 3);
      ENCODED_BLOCK_SIZE.put(6, 4);
      ENCODED_BLOCK_SIZE.put(7, 5);
      ENCODED_BLOCK_SIZE.put(9, 6);
      ENCODED_BLOCK_SIZE.put(10, 7);
      ENCODED_BLOCK_SIZE.put(11, 8);
  };
<<<<<<< HEAD
  protected final static int FULL_BLOCK_SIZE = 8;
  protected final static int FULL_ENCODED_BLOCK_SIZE = 11;
  protected final static BigDecimal UINT64_MAX = new BigDecimal(Math.pow(2, 64));
  protected final static int[] EMPTY_INT_ARRAY = new int[0];
  
  protected final static Pattern MONERO_REGULAR_ADDRESS_PATTERN =
      Pattern.compile("^[" + ALPHABET + "]{95}$");

  protected final static Pattern MONERO_INTEGRATED_ADDRESS_PATTERN =
        Pattern.compile("^[" + ALPHABET + "]{106}$");
=======
  private final static int FULL_BLOCK_SIZE = 8;
  private final static int FULL_ENCODED_BLOCK_SIZE = 11;
  private final static BigDecimal UINT64_MAX = new BigDecimal(Math.pow(2, 64));
  private final static Pattern STANDARD_ADDRESS_PATTERN = Pattern.compile("^[" + ALPHABET + "]{95}$");
  private final static Pattern INTEGRATED_ADDRESS_PATTERN = Pattern.compile("^[" + ALPHABET + "]{106}$");
>>>>>>> 767b606d

  /**
   * Validates a wallet seed.
   * 
   * TODO: beef this up
   * 
   * @param seed is the seed to validate
   */
  public static void validateSeed(String seed) {
    GenUtils.assertNotNull(seed);
    GenUtils.assertEquals(64, seed.length());
  }
  
  /**
   * Validates the given mnemonic phrase.
   * 
   * @param mnemonic is the mnemonic to validate
   * @throws MoneroException if the given mnemonic is invalid
   */
  public static void validateMnemonic(String mnemonic) {
    GenUtils.assertNotNull("Mnemonic phrase is not initialized", mnemonic);
    GenUtils.assertFalse("Mnemonic phrase is empty", mnemonic.isEmpty());
    String[] words = mnemonic.split(" ");
    if (words.length != MoneroUtils.NUM_MNEMONIC_WORDS) throw new Error("Mnemonic phrase is " + words.length + " words but must be " + MoneroUtils.NUM_MNEMONIC_WORDS);
  }
  
  // TODO: improve validation
  public static void validatePrivateViewKey(String privateViewKey) {
    GenUtils.assertNotNull(privateViewKey);
    GenUtils.assertEquals(64, privateViewKey.length());
  }
  
  // TODO: improve validation
  public static void validatePrivateSpendKey(String privateSpendKey) {
    GenUtils.assertNotNull(privateSpendKey);
    GenUtils.assertEquals(64, privateSpendKey.length());
  }
  
  // TODO: improve validation
  public static void validatePublicViewKey(String publicViewKey) {
    GenUtils.assertNotNull(publicViewKey);
    GenUtils.assertEquals(64, publicViewKey.length());
  }
  
  // TODO: improve validation
  public static void validatePublicSpendKey(String publicSpendKey) {
    GenUtils.assertNotNull(publicSpendKey);
    GenUtils.assertEquals(64, publicSpendKey.length());
  }
  
  /**
<<<<<<< HEAD
   * Validate an address but ignore the type of network.
   */
  public static void validateAddress(String address) {
    validateAddress(address, null);
  }
  
  /**
   * @param moneroNetworkType if <code>null</code> the validation will
   * ignore the type of network.
   */
  public static void validateAddress(String address, MoneroNetworkType moneroNetworkType) {
    assertNotNull(address);
    assertFalse(address.isEmpty()); 
    
    boolean isIntegratedAddress = false;
    if (!MONERO_REGULAR_ADDRESS_PATTERN.matcher(address).matches()) {
        if (MONERO_INTEGRATED_ADDRESS_PATTERN.matcher(address).matches()) {
            isIntegratedAddress = true;
        } else {
            fail("Invalid regEx pattern for the address");
        }
    }

    String decodedAddrStr = decodeToHexString(address);
    assertTrue(isValidAddressNetwork(decodedAddrStr, isIntegratedAddress, moneroNetworkType));
    assertTrue(isValidAddressHash(decodedAddrStr));
  }
  
  protected static boolean isValidAddressNetwork(String decodedAddrStr,
                                                 boolean isIntegratedAddress,
                                                 MoneroNetworkType moneroNetworkType) {

    int networkType = Integer.parseInt(decodedAddrStr.substring(0, 2), 16);
    
    boolean match = false;
    if (moneroNetworkType == null || moneroNetworkType == MoneroNetworkType.MAINNET) {
      match = isIntegratedAddress ? MoneroNetworkType.MAINNET.getCodeForIntegratedAddress() == networkType : 
                                    MoneroNetworkType.MAINNET.getCodeForRegularAddress() == networkType;
    }
    
    if (match == false && (moneroNetworkType == null || moneroNetworkType == MoneroNetworkType.TESTNET)) {
      match = isIntegratedAddress ? MoneroNetworkType.TESTNET.getCodeForIntegratedAddress() == networkType : 
                                    MoneroNetworkType.TESTNET.getCodeForRegularAddress() == networkType;
    }
    
    if (match == false && (moneroNetworkType == null || moneroNetworkType == MoneroNetworkType.STAGENET)) {
      match = isIntegratedAddress ? MoneroNetworkType.STAGENET.getCodeForIntegratedAddress() == networkType : 
                                    MoneroNetworkType.STAGENET.getCodeForRegularAddress() == networkType;
    }
    
    return match;
  }
    
  protected static boolean isValidAddressHash(String decodedAddrStr) {
    String checksumCheck = decodedAddrStr.substring(decodedAddrStr.length() - 8);
    String withoutChecksumStr = decodedAddrStr.substring(0, decodedAddrStr.length() - 8);
    byte[] withoutChecksumBytes = hexToBin(withoutChecksumStr);
    
    Keccak.Digest256 digest256 = new Keccak.Digest256();
    byte[] hashbytes = digest256.digest(withoutChecksumBytes);
    String encodedStr = Hex.encodeHexString(hashbytes);
    
    String hashChecksum = encodedStr.substring(0, 8);
    return hashChecksum != null && hashChecksum.equals(checksumCheck);
=======
   * Decodes the given address.
   * 
   * @param address is the address to decode
   * @return the decoded address and network types
   */
  public static MoneroDecodedAddress decodeAddress(String address) {
    GenUtils.assertNotNull("Address is null", address);
    
    // determine if address has integrated address pattern
    boolean isIntegrated = false;
    if (!STANDARD_ADDRESS_PATTERN.matcher(address).matches()) {
      if (INTEGRATED_ADDRESS_PATTERN.matcher(address).matches()) {
        isIntegrated = true;
      } else {
        throw new MoneroException("Address has invalid regex pattern");
      }
    }
    
    // decode address to hex string
    String addressHex = decodeAddressToHex(address);
    
    // validate address hash
    GenUtils.assertTrue("Address has invalid hash", isValidAddressHash(addressHex));
    
    // get address code
    int addressCode = Integer.parseInt(addressHex.substring(0, 2), 16);
    
    // determine network and address types
    MoneroAddressType addressType = null;
    MoneroNetworkType networkType = null;
    for (MoneroNetworkType aNetworkType : MoneroNetworkType.values()) {
      if (addressCode == aNetworkType.getPrimaryAddressCode()) {
        GenUtils.assertFalse("Address has primary address code but integrated address pattern", isIntegrated);
        addressType = MoneroAddressType.PRIMARY_ADDRESS;
        networkType = aNetworkType;
        break;
      } else if (addressCode == aNetworkType.getIntegratedAddressCode()) {
        GenUtils.assertTrue("Address has integrated address code but non-integrated address pattern", isIntegrated);
        addressType = MoneroAddressType.INTEGRATED_ADDRESS;
        networkType = aNetworkType;
        break;
      } else if (addressCode == aNetworkType.getSubaddressCode()) {
        GenUtils.assertFalse("Address has subaddress code but integrated address pattern", isIntegrated);
        addressType = MoneroAddressType.SUBADDRESS;
        networkType = aNetworkType;
        break;
      }
    }
    
    // validate address and network types
    GenUtils.assertTrue("Address has invalid code: " + addressCode, addressType != null && networkType != null);
    
    // return decoded address
    return new MoneroDecodedAddress(address, addressType, networkType);
>>>>>>> 767b606d
  }
  
  /**
   * Validates the given address.
   * 
   * @param address is the address to validate
   * @param networkType is the address's network type
   */
  public static void validateAddress(String address, MoneroNetworkType networkType) {
    try {
      MoneroDecodedAddress decodedAddress = decodeAddress(address);
      GenUtils.assertEquals("Address network type mismatch: " + networkType + " vs " + decodedAddress.getNetworkType(), networkType, decodedAddress.getNetworkType());
    } catch (AssertionError e) {
      throw new MoneroException(e.getMessage());
    }
  }

  // TODO: improve validation
  public static void validatePaymentId(String paymentId) {
    GenUtils.assertTrue(paymentId.length() == 16 || paymentId.length() == 64);
  }
  
  /**
   * Validates the given view key.
   * 
   * @param viewKey is the view key to validate
   * @throws MoneroException if the given view key is invalid
   */
  public static void validateViewKey(String viewKey) {
    if (viewKey == null) throw new MoneroException("View key is null");
    if (viewKey.length() != VIEW_KEY_LENGTH) throw new MoneroException("View key is " + viewKey.length() + " characters but must be " + VIEW_KEY_LENGTH);
  }
  
  /**
   * Converts the string to a URI.  Throws MoneroException if exception.
   * 
   * @param endpoint is the string to convert to a URI
   * @return URI is the initialized object from the string endpoint
   */
  public static URI parseUri(String endpoint) {
    try {
      return new URI(endpoint);
    } catch (Exception e) {
      throw new MoneroException(e);
    }
  }

  public static void validateHex(String str) {
    if (!str.matches("^([0-9A-Fa-f]{2})+$")) throw new MoneroException("Invalid hex: " + str);
  }

  public static void validateBase58(String standardAddress) {
    for (char c : standardAddress.toCharArray()) {
      if (!CHARS.contains((Character) c)) throw new MoneroException("Invalid Base58 " + standardAddress);
    }
  }
  
  /**
   * Determines if two payment ids are functionally equal.
   * 
   * For example, 03284e41c342f032 and 03284e41c342f032000000000000000000000000000000000000000000000000 are considered equal.
   * 
   * @param paymentId1 is a payment id to compare
   * @param paymentId2 is a payment id to compare
   * @return true if the payment ids are equal, false otherwise
   */
  public static boolean paymentIdsEqual(String paymentId1, String paymentId2) {
    int maxLength = Math.max(paymentId1.length(), paymentId2.length());
    for (int i = 0; i < maxLength; i++) {
      if (i < paymentId1.length() && i < paymentId2.length() && paymentId1.charAt(i) != paymentId2.charAt(i)) return false;
      if (i >= paymentId1.length() && paymentId2.charAt(i) != '0') return false;
      if (i >= paymentId2.length() && paymentId1.charAt(i) != '0') return false;
    }
    return true;
  }
  
  /**
   * Convenience method to reconcile two values with default configuration by
   * calling reconcile(val1, val2, null, null, null).
   * 
   * @param val1 is a value to reconcile
   * @param val2 is a value to reconcile
   * @return the reconciled value if reconcilable
   * @throws Exception if the values cannot be reconciled
   */
  public static <T> T reconcile(T val1, T val2) {
    return reconcile(val1, val2, null, null, null);
  }
  
  /**
   * Reconciles two values.
   * 
   * @param val1 is a value to reconcile
   * @param val2 is a value to reconcile
   * @param resolveDefined uses defined value if true or null, null if false
   * @param resolveTrue uses true over false if true, false over true if false, must be equal if null
   * @param resolveMax uses max over min if true, min over max if false, must be equal if null
   * @returns the reconciled value if reconcilable
   * @throws Exception if the values cannot be reconciled
   */
  @SuppressWarnings("unchecked")
  public static <T> T reconcile(T val1, T val2, Boolean resolveDefined, Boolean resolveTrue, Boolean resolveMax) {
    
    // check for same reference
    if (val1 == val2) return val1;
    
    // check for BigInteger equality
    Integer comparison = null; // save comparison for later if applicable
    if (val1 instanceof BigInteger && val2 instanceof BigInteger) {
      comparison = ((BigInteger) val1).compareTo((BigInteger) val2);  
      if (comparison == 0) return val1;
    }
    
    // resolve one value null
    if (val1 == null || val2 == null) {
      if (Boolean.FALSE.equals(resolveDefined)) return null;  // use null
      else return val1 == null ? val2 : val1;  // use defined value
    }
    
    // resolve different booleans
    if (resolveTrue != null && Boolean.class.isInstance(val1) && Boolean.class.isInstance(val2)) {
      return (T) resolveTrue;
    }
    
    // resolve different numbers
    if (resolveMax != null) {
      
      // resolve BigIntegers
      if (val1 instanceof BigInteger && val2 instanceof BigInteger) {
        return resolveMax ? (comparison < 0 ? val2 : val1) : (comparison < 0 ? val1 : val2);
      }
      
      // resolve integers
      if (val1 instanceof Integer && val2 instanceof Integer) {
        return (T) (Integer) (resolveMax ? Math.max((Integer) val1, (Integer) val2) : Math.min((Integer) val1, (Integer) val2));
      }
      
      // resolve longs
      if (val1 instanceof Long && val2 instanceof Long) {
        return (T) (Long) (resolveMax ? Math.max((Long) val1, (Long) val2) : Math.min((Long) val1, (Long) val2));
      }

      throw new RuntimeException("Need to resolve primitives and object versions");
//      // resolve js numbers
//      if (typeof val1 === "number" && typeof val2 === "number") {
//        return config.resolveMax ? Math.max(val1, val2) : Math.min(val1, val2);
//      }
    }
    
    // assert deep equality
    GenUtils.assertEquals("Cannot reconcile values " + val1 + " and " + val2 + " with config: [" + resolveDefined + ", " + resolveTrue + ", " + resolveMax + "]", val1, val2);
    return val1;
  }
  
  /**
   * Reconciles two int arrays.  The arrays must be identical or an
   * exception is thrown.
   * 
   * @param val1
   * @param val2
   * @return
   */
  public static int[] reconcileIntArrays(int[] arr1, int[] arr2) {
    
    // check for same reference or null
    if (arr1 == arr2) return arr1;
    
    // resolve one value defined
    if (arr1 == null || arr2 == null) {
      return arr1 == null ? arr2 : arr1;
    }
    
    // assert deep equality
    GenUtils.assertTrue("Cannot reconcile arrays", Arrays.equals(arr1, arr2));
    return arr1;
  }

  
  /**
   * Returns a human-friendly key value line.
   * 
   * @param key is the key
   * @param value is the value
   * @param indent indents the line
   * @return the human-friendly key value line
   */
  public static String kvLine(Object key, Object value, int indent) {
    return kvLine(key, value, indent, true, true);
  }
  
  /**
   * Returns a human-friendly key value line.
   * 
   * @param key is the key
   * @param value is the value
   * @param indent indents the line
   * @param newline specifies if the string should be terminated with a newline or not
   * @param ignoreUndefined specifies if undefined values should return an empty string
   * @return the human-friendly key value line
   */
  public static String kvLine(Object key, Object value, int indent, boolean newline, boolean ignoreUndefined) {
    if (value == null && ignoreUndefined) return "";
    return GenUtils.getIndent(indent) + key + ": " + value + (newline ? '\n' : "");
  }
  
  /**
   * Merges a transaction into a list of existing transactions.
   * 
   * TODO: collapse into MoneroUtils.mergeTx(List<MoneroTxWallet> txs, ...)?
   * 
   * @param txs are existing transactions to merge into
   * @param tx is the transaction to merge into the list
   */
  public static void mergeTx(List<MoneroTx> txs, MoneroTx tx) {
    for (MoneroTx aTx : txs) {
      if (aTx.getId().equals(tx.getId())) {
        aTx.merge(tx);
        return;
      }
    }
    txs.add(tx);
  }
  
  /**
   * Merges a transaction into a list of existing transactions.
   * 
   * @param txs are existing transactions to merge into
   * @param tx is the transaction to merge into the list
   */
  public static void mergeTx(List<MoneroTxWallet> txs, MoneroTxWallet tx) {
    for (MoneroTx aTx : txs) {
      if (aTx.getId().equals(tx.getId())) {
        aTx.merge(tx);
        return;
      }
    }
    txs.add(tx);
  }
<<<<<<< HEAD
  
  private static String decodeToHexString(String address) {
=======

  // ---------------------------- PRIVATE HELPERS -----------------------------

  private static boolean isValidAddressHash(String decodedAddrStr) {
    String checksumCheck = decodedAddrStr.substring(decodedAddrStr.length() - 8);
    String withoutChecksumStr = decodedAddrStr.substring(0, decodedAddrStr.length() - 8);
    byte[] withoutChecksumBytes = hexToBin(withoutChecksumStr);

    Keccak.Digest256 digest256 = new Keccak.Digest256();
    byte[] hashbytes = digest256.digest(withoutChecksumBytes);
    String encodedStr = Hex.encodeHexString(hashbytes);

    String hashChecksum = encodedStr.substring(0, 8);
    return hashChecksum != null && hashChecksum.equals(checksumCheck);
  }
  
  private static String decodeAddressToHex(String address) {
>>>>>>> 767b606d
    int[] bin = new int[address.length()];
    for (int i = 0; i < address.length(); i++) {
      bin[i] = address.codePointAt(i);
    }

<<<<<<< HEAD
    int fullBlockCount = (int)Math.floor(bin.length / FULL_ENCODED_BLOCK_SIZE);
    int lastBlockSize = (int)bin.length % FULL_ENCODED_BLOCK_SIZE;
=======
    int fullBlockCount = (int) Math.floor(bin.length / FULL_ENCODED_BLOCK_SIZE);
    int lastBlockSize = (int) bin.length % FULL_ENCODED_BLOCK_SIZE;
>>>>>>> 767b606d
    int lastBlockDecodedSize = ENCODED_BLOCK_SIZE.get(lastBlockSize);
    if (lastBlockDecodedSize < 0) {
      throw new IllegalArgumentException("Invalid encoded length");
    }

    int dataSize = fullBlockCount * FULL_BLOCK_SIZE + lastBlockDecodedSize;
    int[] data = new int[dataSize];
    for (int i = 0; i < fullBlockCount; i++) {
<<<<<<< HEAD
      data = decodeBlock(GenUtils.subarray(bin,
                    i * FULL_ENCODED_BLOCK_SIZE,
                    i * FULL_ENCODED_BLOCK_SIZE + FULL_ENCODED_BLOCK_SIZE),
                 data,
                 i * FULL_BLOCK_SIZE);
    }
    if (lastBlockSize > 0) {
      int[] subarray = GenUtils.subarray(bin,
                    fullBlockCount * FULL_ENCODED_BLOCK_SIZE,
                    fullBlockCount * FULL_ENCODED_BLOCK_SIZE + FULL_BLOCK_SIZE);

      data = decodeBlock(subarray,
                 data,
                 fullBlockCount * FULL_BLOCK_SIZE);
    }

    return toHexString(data);
=======
      data = decodeBlock(GenUtils.subarray(bin, i * FULL_ENCODED_BLOCK_SIZE, i * FULL_ENCODED_BLOCK_SIZE + FULL_ENCODED_BLOCK_SIZE), data, i * FULL_BLOCK_SIZE);
    }
    if (lastBlockSize > 0) {
      int[] subarray = GenUtils.subarray(bin, fullBlockCount * FULL_ENCODED_BLOCK_SIZE, fullBlockCount * FULL_ENCODED_BLOCK_SIZE + FULL_BLOCK_SIZE);
      data = decodeBlock(subarray, data, fullBlockCount * FULL_BLOCK_SIZE);
    }

    return binToHex(data);
>>>>>>> 767b606d
  }

  private static int[] decodeBlock(int[] data, int[] buf, int index) {

    if (data.length < 1 || data.length > FULL_ENCODED_BLOCK_SIZE) {
      throw new RuntimeException("Invalid block length: " + data.length);
    }

    int resSize = ENCODED_BLOCK_SIZE.get(data.length);
    if (resSize <= 0) {
      throw new RuntimeException("Invalid block size");
    }
    BigDecimal resNum = BigDecimal.ZERO;
    BigDecimal order = BigDecimal.ONE;
    for (int i = data.length - 1; i >= 0; i--) {
      int digit = ALPHABET.indexOf(data[i]);
      if (digit < 0) {
        throw new RuntimeException("Invalid symbol");
      }
      BigDecimal product = order.multiply(new BigDecimal(digit)).add(resNum);
      // if product > UINT64_MAX
      if (product.compareTo(UINT64_MAX) > 0) {
        throw new RuntimeException("Overflow");
      }
      resNum = product;
      order = order.multiply(ALPHABET_SIZE);
    }
    if (resSize < FULL_BLOCK_SIZE && (new BigDecimal(2).pow(8 * resSize).compareTo(resNum) <= 0)) {
      throw new RuntimeException("Overflow 2");
    }

    int[] tmpBuf = uint64To8be(resNum, resSize);
    for (int j = 0; j < tmpBuf.length; j++) {
      buf[j + index] = tmpBuf[j];
    }

    return buf;
  }

  private static int[] uint64To8be(BigDecimal num, int size) {
    int[] res = new int[size];
    if (size < 1 || size > 8) {
      throw new RuntimeException("Invalid input length");
    }
    BigDecimal twopow8 = new BigDecimal(2).pow(8);
    for (int i = size - 1; i >= 0; i--) {
      res[i] = num.remainder(twopow8).intValue();
      num = num.divide(twopow8);
    }
    return res;
  }

  private static byte[] hexToBin(String hexStr) {
    if (hexStr == null || hexStr.length() % 2 != 0) {
      return null;
    }
    byte[] res = new byte[hexStr.length() / 2];
    for (int i = 0; i < hexStr.length() / 2; ++i) {
      res[i] = (byte)Integer.parseInt(hexStr.substring(i * 2, i * 2 + 2), 16);
    }
    return res;
  }

<<<<<<< HEAD
  private static String toHexString(int[] data) {
=======
  private static String binToHex(int[] data) {
>>>>>>> 767b606d
    StringBuilder builder = new StringBuilder();
    for (int i : data) {
      builder.append(String.format("%02x", i));
    }
    return builder.toString();
  }
<<<<<<< HEAD
  
=======
>>>>>>> 767b606d
}<|MERGE_RESOLUTION|>--- conflicted
+++ resolved
@@ -1,14 +1,5 @@
 package monero.utils;
 
-<<<<<<< HEAD
-import static org.junit.Assert.assertEquals;
-import static org.junit.Assert.assertFalse;
-import static org.junit.Assert.assertNotNull;
-import static org.junit.Assert.assertTrue;
-import static org.junit.Assert.fail;
-
-=======
->>>>>>> 767b606d
 import java.math.BigDecimal;
 import java.math.BigInteger;
 import java.net.URI;
@@ -46,13 +37,8 @@
       CHARS.add(c);
     }
   }
-<<<<<<< HEAD
-  protected final static BigDecimal ALPHABET_SIZE = new BigDecimal(ALPHABET.length());
-  protected final static Map<Integer, Integer> ENCODED_BLOCK_SIZE = new HashMap<Integer, Integer>();
-=======
   private final static BigDecimal ALPHABET_SIZE = new BigDecimal(ALPHABET.length());
   private final static Map<Integer, Integer> ENCODED_BLOCK_SIZE = new HashMap<Integer, Integer>();
->>>>>>> 767b606d
   static {
       ENCODED_BLOCK_SIZE.put(0, 0);
       ENCODED_BLOCK_SIZE.put(2, 1);
@@ -64,24 +50,11 @@
       ENCODED_BLOCK_SIZE.put(10, 7);
       ENCODED_BLOCK_SIZE.put(11, 8);
   };
-<<<<<<< HEAD
-  protected final static int FULL_BLOCK_SIZE = 8;
-  protected final static int FULL_ENCODED_BLOCK_SIZE = 11;
-  protected final static BigDecimal UINT64_MAX = new BigDecimal(Math.pow(2, 64));
-  protected final static int[] EMPTY_INT_ARRAY = new int[0];
-  
-  protected final static Pattern MONERO_REGULAR_ADDRESS_PATTERN =
-      Pattern.compile("^[" + ALPHABET + "]{95}$");
-
-  protected final static Pattern MONERO_INTEGRATED_ADDRESS_PATTERN =
-        Pattern.compile("^[" + ALPHABET + "]{106}$");
-=======
   private final static int FULL_BLOCK_SIZE = 8;
   private final static int FULL_ENCODED_BLOCK_SIZE = 11;
   private final static BigDecimal UINT64_MAX = new BigDecimal(Math.pow(2, 64));
   private final static Pattern STANDARD_ADDRESS_PATTERN = Pattern.compile("^[" + ALPHABET + "]{95}$");
   private final static Pattern INTEGRATED_ADDRESS_PATTERN = Pattern.compile("^[" + ALPHABET + "]{106}$");
->>>>>>> 767b606d
 
   /**
    * Validates a wallet seed.
@@ -133,72 +106,6 @@
   }
   
   /**
-<<<<<<< HEAD
-   * Validate an address but ignore the type of network.
-   */
-  public static void validateAddress(String address) {
-    validateAddress(address, null);
-  }
-  
-  /**
-   * @param moneroNetworkType if <code>null</code> the validation will
-   * ignore the type of network.
-   */
-  public static void validateAddress(String address, MoneroNetworkType moneroNetworkType) {
-    assertNotNull(address);
-    assertFalse(address.isEmpty()); 
-    
-    boolean isIntegratedAddress = false;
-    if (!MONERO_REGULAR_ADDRESS_PATTERN.matcher(address).matches()) {
-        if (MONERO_INTEGRATED_ADDRESS_PATTERN.matcher(address).matches()) {
-            isIntegratedAddress = true;
-        } else {
-            fail("Invalid regEx pattern for the address");
-        }
-    }
-
-    String decodedAddrStr = decodeToHexString(address);
-    assertTrue(isValidAddressNetwork(decodedAddrStr, isIntegratedAddress, moneroNetworkType));
-    assertTrue(isValidAddressHash(decodedAddrStr));
-  }
-  
-  protected static boolean isValidAddressNetwork(String decodedAddrStr,
-                                                 boolean isIntegratedAddress,
-                                                 MoneroNetworkType moneroNetworkType) {
-
-    int networkType = Integer.parseInt(decodedAddrStr.substring(0, 2), 16);
-    
-    boolean match = false;
-    if (moneroNetworkType == null || moneroNetworkType == MoneroNetworkType.MAINNET) {
-      match = isIntegratedAddress ? MoneroNetworkType.MAINNET.getCodeForIntegratedAddress() == networkType : 
-                                    MoneroNetworkType.MAINNET.getCodeForRegularAddress() == networkType;
-    }
-    
-    if (match == false && (moneroNetworkType == null || moneroNetworkType == MoneroNetworkType.TESTNET)) {
-      match = isIntegratedAddress ? MoneroNetworkType.TESTNET.getCodeForIntegratedAddress() == networkType : 
-                                    MoneroNetworkType.TESTNET.getCodeForRegularAddress() == networkType;
-    }
-    
-    if (match == false && (moneroNetworkType == null || moneroNetworkType == MoneroNetworkType.STAGENET)) {
-      match = isIntegratedAddress ? MoneroNetworkType.STAGENET.getCodeForIntegratedAddress() == networkType : 
-                                    MoneroNetworkType.STAGENET.getCodeForRegularAddress() == networkType;
-    }
-    
-    return match;
-  }
-    
-  protected static boolean isValidAddressHash(String decodedAddrStr) {
-    String checksumCheck = decodedAddrStr.substring(decodedAddrStr.length() - 8);
-    String withoutChecksumStr = decodedAddrStr.substring(0, decodedAddrStr.length() - 8);
-    byte[] withoutChecksumBytes = hexToBin(withoutChecksumStr);
-    
-    Keccak.Digest256 digest256 = new Keccak.Digest256();
-    byte[] hashbytes = digest256.digest(withoutChecksumBytes);
-    String encodedStr = Hex.encodeHexString(hashbytes);
-    
-    String hashChecksum = encodedStr.substring(0, 8);
-    return hashChecksum != null && hashChecksum.equals(checksumCheck);
-=======
    * Decodes the given address.
    * 
    * @param address is the address to decode
@@ -253,7 +160,6 @@
     
     // return decoded address
     return new MoneroDecodedAddress(address, addressType, networkType);
->>>>>>> 767b606d
   }
   
   /**
@@ -492,10 +398,6 @@
     }
     txs.add(tx);
   }
-<<<<<<< HEAD
-  
-  private static String decodeToHexString(String address) {
-=======
 
   // ---------------------------- PRIVATE HELPERS -----------------------------
 
@@ -513,19 +415,13 @@
   }
   
   private static String decodeAddressToHex(String address) {
->>>>>>> 767b606d
     int[] bin = new int[address.length()];
     for (int i = 0; i < address.length(); i++) {
       bin[i] = address.codePointAt(i);
     }
 
-<<<<<<< HEAD
-    int fullBlockCount = (int)Math.floor(bin.length / FULL_ENCODED_BLOCK_SIZE);
-    int lastBlockSize = (int)bin.length % FULL_ENCODED_BLOCK_SIZE;
-=======
     int fullBlockCount = (int) Math.floor(bin.length / FULL_ENCODED_BLOCK_SIZE);
     int lastBlockSize = (int) bin.length % FULL_ENCODED_BLOCK_SIZE;
->>>>>>> 767b606d
     int lastBlockDecodedSize = ENCODED_BLOCK_SIZE.get(lastBlockSize);
     if (lastBlockDecodedSize < 0) {
       throw new IllegalArgumentException("Invalid encoded length");
@@ -534,25 +430,6 @@
     int dataSize = fullBlockCount * FULL_BLOCK_SIZE + lastBlockDecodedSize;
     int[] data = new int[dataSize];
     for (int i = 0; i < fullBlockCount; i++) {
-<<<<<<< HEAD
-      data = decodeBlock(GenUtils.subarray(bin,
-                    i * FULL_ENCODED_BLOCK_SIZE,
-                    i * FULL_ENCODED_BLOCK_SIZE + FULL_ENCODED_BLOCK_SIZE),
-                 data,
-                 i * FULL_BLOCK_SIZE);
-    }
-    if (lastBlockSize > 0) {
-      int[] subarray = GenUtils.subarray(bin,
-                    fullBlockCount * FULL_ENCODED_BLOCK_SIZE,
-                    fullBlockCount * FULL_ENCODED_BLOCK_SIZE + FULL_BLOCK_SIZE);
-
-      data = decodeBlock(subarray,
-                 data,
-                 fullBlockCount * FULL_BLOCK_SIZE);
-    }
-
-    return toHexString(data);
-=======
       data = decodeBlock(GenUtils.subarray(bin, i * FULL_ENCODED_BLOCK_SIZE, i * FULL_ENCODED_BLOCK_SIZE + FULL_ENCODED_BLOCK_SIZE), data, i * FULL_BLOCK_SIZE);
     }
     if (lastBlockSize > 0) {
@@ -561,7 +438,6 @@
     }
 
     return binToHex(data);
->>>>>>> 767b606d
   }
 
   private static int[] decodeBlock(int[] data, int[] buf, int index) {
@@ -625,19 +501,11 @@
     return res;
   }
 
-<<<<<<< HEAD
-  private static String toHexString(int[] data) {
-=======
   private static String binToHex(int[] data) {
->>>>>>> 767b606d
     StringBuilder builder = new StringBuilder();
     for (int i : data) {
       builder.append(String.format("%02x", i));
     }
     return builder.toString();
   }
-<<<<<<< HEAD
-  
-=======
->>>>>>> 767b606d
 }