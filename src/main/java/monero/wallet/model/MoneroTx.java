
package monero.wallet.model;

import static org.junit.Assert.assertEquals;
import static org.junit.Assert.assertTrue;

import java.math.BigInteger;
import java.util.List;

import monero.utils.MoneroUtils;

/**
 * Represents a transaction on the Monero network.
 */
public class MoneroTx {
  
  /**
   * Default payment id.
   */
  public static final String DEFAULT_PAYMENT_ID = "0000000000000000";
  
  /**
   * Enumerates Monero transaction priorities.
   */
  public enum MoneroTxPriority {
    DEFAULT,
    UNIMPORTANT,
    NORMAL,
    ELEVATED
  }
  
  /**
   * Enumerates Monero transaction types.
   */
  public enum MoneroTxType {
    INCOMING,
    OUTGOING,
    PENDING,
    FAILED,
    MEMPOOL,
    NOT_RELAYED
  }
  
  private String id;
  private String srcAddress;
  private Integer srcAccountIdx;
  private Integer srcSubaddressIdx; // TODO (monero-wallet-rpc): transactions may originate from multiple subaddresses but querying only provides subaddress 0
  private BigInteger totalAmount;
	private List<MoneroPayment> payments;
	private String paymentId;
	private BigInteger fee;
	private Integer mixin;
	private Integer size;
	private MoneroTxType type;
  private Integer height;
  private String note;
  private Long timestamp;
  private Integer unlockTime;
  private Boolean isDoubleSpend;
  private String key;
  private String blob;
  private String metadata;
  private Integer numConfirmations;
  private Integer numEstimatedBlocksUntilConfirmed;
	
	public MoneroTx() {
	  super();
	}
	
	public String getId() {
	  return id;
	}
	
	public void setId(String id) {
	  this.id = id;
	}

  public String getSrcAddress() {
    return srcAddress;
  }

  public void setSrcAddress(String srcAddress) {
    this.srcAddress = srcAddress;
  }

  public Integer getSrcAccountIdx() {
    return srcAccountIdx;
  }

  public void setSrcAccountIdx(Integer srcAccountIdx) {
    this.srcAccountIdx = srcAccountIdx;
  }

  public Integer getSrcSubaddressIdx() {
    return srcSubaddressIdx;
  }

  public void setSrcSubaddressIdx(Integer srcSubaddressIdx) {
    this.srcSubaddressIdx = srcSubaddressIdx;
  }

  public BigInteger getTotalAmount() {
    return totalAmount;
  }

  public void setTotalAmount(BigInteger totalAmount) {
    this.totalAmount = totalAmount;
  }

  public List<MoneroPayment> getPayments() {
    return payments;
  }

  public void setPayments(List<MoneroPayment> payments) {
    this.payments = payments;
    if (payments != null) {
      for (MoneroPayment payment : payments) {
        payment.setTx(this);
      }
    }
  }
  
  public String getPaymentId() {
    return paymentId;
  }

  public void setPaymentId(String paymentId) {
    this.paymentId = paymentId;
  }

  public BigInteger getFee() {
    return fee;
  }

  public void setFee(BigInteger fee) {
    this.fee = fee;
  }

  public Integer getMixin() {
    return mixin;
  }

  public void setMixin(Integer mixin) {
    this.mixin = mixin;
  }

  public Integer getSize() {
    return size;
  }

  public void setSize(Integer size) {
    this.size = size;
  }

  public MoneroTxType getType() {
    return type;
  }

  public void setType(MoneroTxType type) {
    this.type = type;
  }
  
  public Integer getHeight() {
    return height;
  }

  public void setHeight(Integer height) {
    this.height = height;
  }

  public String getNote() {
    return note;
  }

  public void setNote(String note) {
    this.note = note;
  }

  public Long getTimestamp() {
    return timestamp;
  }

  public void setTimestamp(Long timestamp) {
    this.timestamp = timestamp;
  }

  public Integer getUnlockTime() {
    return unlockTime;
  }

  public void setUnlockTime(Integer unlockTime) {
    this.unlockTime = unlockTime;
  }

  public Boolean getIsDoubleSpend() {
    return isDoubleSpend;
  }

  public void setIsDoubleSpend(Boolean isDoubleSpend) {
    this.isDoubleSpend = isDoubleSpend;
  }

  public String getKey() {
    return key;
  }

  public void setKey(String key) {
    this.key = key;
  }

  public String getBlob() {
    return blob;
  }

  public void setBlob(String blob) {
    this.blob = blob;
  }

  public String getMetadata() {
    return metadata;
  }

  public void setMetadata(String metadata) {
    this.metadata = metadata;
  }

  public Integer getNumConfirmations() {
    return numConfirmations;
  }

  public void setNumConfirmations(Integer numConfirmations) {
    this.numConfirmations = numConfirmations;
  }

  public Integer getNumEstimatedBlocksUntilConfirmed() {
    return numEstimatedBlocksUntilConfirmed;
  }

  public void setNumEstimatedBlocksUntilConfirmed(Integer numEstimatedBlocksUntilConfirmed) {
    this.numEstimatedBlocksUntilConfirmed = numEstimatedBlocksUntilConfirmed;
  }

  /**
   * Merges the given transaction into this transaction.
   * 
   * Appends payments and outputs. Sets uninitialized fields to the given transaction. Validates initialized fields are equal.
   * 
   * @param tx is the transaction to merge into this one
   * @param addPayments specifies if payments should be appended or merged with existing payments
   */
  public void merge(MoneroTx tx, boolean addPayments) {
    if (id == null) id = tx.getId();
    else if (tx.getId() != null) assertEquals("IDs", id, tx.getId());
    if (srcAddress == null) srcAddress = tx.getSrcAddress();
    else if (tx.getSrcAddress() != null) assertEquals("Addresses", srcAddress, tx.getSrcAddress());
    if (srcAccountIdx == null) srcAccountIdx = tx.getSrcAccountIdx();
    else if (tx.getSrcAccountIdx() != null) assertEquals("Account indices", srcAccountIdx, tx.getSrcAccountIdx());
    if (srcSubaddressIdx == null) srcSubaddressIdx = tx.getSrcSubaddressIdx();
    else if (tx.getSrcSubaddressIdx() != null) assertEquals("Subaddress indices", srcSubaddressIdx, tx.getSrcSubaddressIdx());
    if (totalAmount == null) totalAmount = tx.getTotalAmount();
    else if (tx.getTotalAmount() != null) {
      if (addPayments) totalAmount = totalAmount.add(tx.getTotalAmount());
      else assertTrue(totalAmount.compareTo(tx.getTotalAmount()) == 0);
    }
    if (payments == null) setPayments(tx.getPayments());
    else if (tx.getPayments() != null) {
      if (addPayments) {
        for (MoneroPayment payment : tx.getPayments()) {
          payment.setTx(this);
          payments.add(payment);
        }
      } else {
        assertEquals("Tx " + tx.getId() + " cannot be merged because payments are different sizes", payments.size(), tx.getPayments().size());
        for (int i = 0; i < payments.size(); i++) {
          payments.get(i).merge(tx.getPayments().get(i));
        }
      }
    }
    if (paymentId == null) paymentId = tx.getPaymentId();
    else if (tx.getPaymentId() != null) assertEquals(tx.getId(), paymentId, tx.getPaymentId());
    if (fee == null) fee = tx.getFee();
    else if (tx.getFee() != null) assertEquals(tx.getId(), fee, tx.getFee());
    if (mixin == null) mixin = tx.getMixin();
    else if (tx.getMixin() != null) assertEquals(tx.getId(), mixin, tx.getMixin());
    if (key == null) key = tx.getKey();
    else if (tx.getKey() != null) assertEquals(tx.getId(), key, tx.getKey());
    if (size == null) size = tx.getSize();
    else if (tx.getSize() != null) assertEquals(tx.getId(), size, tx.getSize());
    if (type == null) type = tx.getType();
    else if (tx.getType() != null) assertEquals(tx.getId(), type, tx.getType());
    if (height == null) height = tx.getHeight();
    else if (tx.getHeight() != null) assertEquals(tx.getId(), height, tx.getHeight());
    if (note == null) note = tx.getNote();
    else if (tx.getNote() != null) assertEquals(tx.getId(), note, tx.getNote());
    if (timestamp == null) timestamp = tx.getTimestamp();
    else if (tx.getTimestamp() != null) {
      if (tx.getType() == MoneroTxType.PENDING || tx.getType() == MoneroTxType.MEMPOOL) {
        timestamp = Math.min(timestamp, tx.getTimestamp()); // mempool timestamps can vary so use first timestamp
      } else {
        assertEquals(tx.getId(), timestamp, tx.getTimestamp());
      }
    }
    if (unlockTime == null) unlockTime = tx.getUnlockTime();
    else if (tx.getUnlockTime() != null) assertEquals(unlockTime, tx.getUnlockTime());
    if (isDoubleSpend == null) isDoubleSpend = tx.getIsDoubleSpend();
    else if (tx.getIsDoubleSpend() != null) assertEquals(isDoubleSpend, tx.getIsDoubleSpend());
    if (blob == null) blob = tx.getBlob();
    else if (tx.getBlob() != null) assertEquals(blob, tx.getBlob());
    if (metadata == null) metadata = tx.getMetadata();
    else if (tx.getMetadata() != null) assertEquals(metadata, tx.getMetadata());
    if (numConfirmations == null) numConfirmations = tx.getNumConfirmations();
<<<<<<< HEAD
    else if (tx.getNumConfirmations() != null) assertEquals(numConfirmations, tx.getNumConfirmations());
    if (numEstimatedBlocksUntilConfirmed == null) numEstimatedBlocksUntilConfirmed = tx.getNumEstimatedBlocksUntilConfirmed();
    else if (tx.getNumEstimatedBlocksUntilConfirmed() != null) assertEquals(numEstimatedBlocksUntilConfirmed, tx.getNumEstimatedBlocksUntilConfirmed());
=======
    else if (tx.getNumConfirmations() != null) {
      assertTrue(Math.abs(numConfirmations - tx.getNumConfirmations()) <= 1); // num confirmations can change, take the latest (max)
      numConfirmations = Math.max(numConfirmations, tx.getNumConfirmations());
    }
    if (numEstimatedBlocksUntilConfirmed != null) {
      if (tx.getNumEstimatedBlocksUntilConfirmed() == null) numEstimatedBlocksUntilConfirmed = null;  // becomes null when confirmed
      else {
        assertTrue(Math.abs(numEstimatedBlocksUntilConfirmed - tx.getNumEstimatedBlocksUntilConfirmed()) <= 1); // num estimated blocks can change, take the latest (min)
        numEstimatedBlocksUntilConfirmed = Math.min(numEstimatedBlocksUntilConfirmed, tx.getNumEstimatedBlocksUntilConfirmed());
      }
    }
>>>>>>> 3ca0ca6a
  }
  
  public String toString() {
    StringBuilder sb = new StringBuilder();
    sb.append("ID: " + id + "\n");
    sb.append("Source address: " + srcAddress + "\n");
    sb.append("Source account index: " + srcAccountIdx + "\n");
    sb.append("Source subaddress index: " + srcSubaddressIdx + "\n");
    sb.append("Total amount: " + totalAmount + "\n");
    if (payments != null) {
      sb.append("Payments:\n");
      for (int i = 0; i < payments.size(); i++) {
        sb.append("\t" + (i + 1) + ":\n");
        sb.append("\t\tAddress: " + payments.get(i).getAddress() + "\n");
        sb.append("\t\tAmount: " + payments.get(i).getAmount() + "\n");
        sb.append("\t\tAccount idx: " + payments.get(i).getAccountIdx() + "\n");
        sb.append("\t\tSubaddress idx: " + payments.get(i).getSubaddressIdx() + "\n");
        sb.append("\t\tIs spent: " + payments.get(i).getIsSpent() + "\n");
      }
    } else {
      sb.append("Payments: null\n");
    }
    sb.append("Payment ID: " + paymentId + "\n");
    sb.append("Fee: " + fee + "\n");
    sb.append("Mixin: " + mixin + "\n");
    sb.append("Size: " + size + "\n");
    sb.append("Type: " + type + "\n");
    sb.append("Height: " + height + "\n");
    sb.append("Note: " + note + "\n");
    sb.append("Timestamp: " + timestamp + "\n");
    sb.append("Unlock time: " + unlockTime + "\n");
    sb.append("Is double spend: " + isDoubleSpend + "\n");
    sb.append("Key: " + key + "\n");
    sb.append("Blob: " + blob + "\n");
    sb.append("Metadata: " + metadata + "\n");
    sb.append("Num confirmations: " + numConfirmations + "\n");
    sb.append("Num estimated blocks until confirmed: " + numEstimatedBlocksUntilConfirmed + "\n");
    return sb.toString();
  }

  @Override
  public int hashCode() {
    final int prime = 31;
    int result = 1;
    result = prime * result + ((blob == null) ? 0 : blob.hashCode());
    result = prime * result + ((fee == null) ? 0 : fee.hashCode());
    result = prime * result + ((height == null) ? 0 : height.hashCode());
    result = prime * result + ((id == null) ? 0 : id.hashCode());
    result = prime * result + ((isDoubleSpend == null) ? 0 : isDoubleSpend.hashCode());
    result = prime * result + ((key == null) ? 0 : key.hashCode());
    result = prime * result + ((metadata == null) ? 0 : metadata.hashCode());
    result = prime * result + ((mixin == null) ? 0 : mixin.hashCode());
    result = prime * result + ((note == null) ? 0 : note.hashCode());
    result = prime * result + ((numConfirmations == null) ? 0 : numConfirmations.hashCode());
    result = prime * result + ((numEstimatedBlocksUntilConfirmed == null) ? 0 : numEstimatedBlocksUntilConfirmed.hashCode());
    result = prime * result + ((paymentId == null) ? 0 : paymentId.hashCode());
    result = prime * result + ((payments == null) ? 0 : payments.hashCode());
    result = prime * result + ((size == null) ? 0 : size.hashCode());
    result = prime * result + ((srcAccountIdx == null) ? 0 : srcAccountIdx.hashCode());
    result = prime * result + ((srcAddress == null) ? 0 : srcAddress.hashCode());
    result = prime * result + ((srcSubaddressIdx == null) ? 0 : srcSubaddressIdx.hashCode());
    result = prime * result + ((timestamp == null || !MoneroUtils.isConfirmed(type)) ? 0 : timestamp.hashCode()); // ignore timestamps if not confirmed
    result = prime * result + ((totalAmount == null) ? 0 : totalAmount.hashCode());
    result = prime * result + ((type == null) ? 0 : type.hashCode());
    result = prime * result + ((unlockTime == null) ? 0 : unlockTime.hashCode());
    return result;
  }

  @Override
  public boolean equals(Object obj) {
    if (this == obj) return true;
    if (obj == null) return false;
    if (getClass() != obj.getClass()) return false;
    MoneroTx other = (MoneroTx) obj;
    if (blob == null) {
      if (other.blob != null) return false;
    } else if (!blob.equals(other.blob)) return false;
    if (fee == null) {
      if (other.fee != null) return false;
    } else if (!fee.equals(other.fee)) return false;
    if (height == null) {
      if (other.height != null) return false;
    } else if (!height.equals(other.height)) return false;
    if (id == null) {
      if (other.id != null) return false;
    } else if (!id.equals(other.id)) return false;
    if (isDoubleSpend == null) {
      if (other.isDoubleSpend != null) return false;
    } else if (!isDoubleSpend.equals(other.isDoubleSpend)) return false;
    if (key == null) {
      if (other.key != null) return false;
    } else if (!key.equals(other.key)) return false;
    if (metadata == null) {
      if (other.metadata != null) return false;
    } else if (!metadata.equals(other.metadata)) return false;
    if (mixin == null) {
      if (other.mixin != null) return false;
    } else if (!mixin.equals(other.mixin)) return false;
    if (note == null) {
      if (other.note != null) return false;
    } else if (!note.equals(other.note)) return false;
    if (numConfirmations == null) {
      if (other.numConfirmations != null) return false;
    } else if (!numConfirmations.equals(other.numConfirmations)) return false;
    if (numEstimatedBlocksUntilConfirmed == null) {
      if (other.numEstimatedBlocksUntilConfirmed != null) return false;
    } else if (!numEstimatedBlocksUntilConfirmed.equals(other.numEstimatedBlocksUntilConfirmed)) return false;
    if (paymentId == null) {
      if (other.paymentId != null) return false;
    } else if (!paymentId.equals(other.paymentId)) return false;
    if (payments == null) {
      if (other.payments != null) return false;
    } else if (!payments.equals(other.payments)) return false;
    if (size == null) {
      if (other.size != null) return false;
    } else if (!size.equals(other.size)) return false;
    if (srcAccountIdx == null) {
      if (other.srcAccountIdx != null) return false;
    } else if (!srcAccountIdx.equals(other.srcAccountIdx)) return false;
    if (srcAddress == null) {
      if (other.srcAddress != null) return false;
    } else if (!srcAddress.equals(other.srcAddress)) return false;
    if (srcSubaddressIdx == null) {
      if (other.srcSubaddressIdx != null) return false;
    } else if (!srcSubaddressIdx.equals(other.srcSubaddressIdx)) return false;
    if (timestamp == null) {
      if (other.timestamp != null) return false;
    } else if (MoneroUtils.isConfirmed(type) && !timestamp.equals(other.timestamp)) return false;  // only must be the same if confirmed
    if (totalAmount == null) {
      if (other.totalAmount != null) return false;
    } else if (!totalAmount.equals(other.totalAmount)) return false;
    if (type != other.type) return false;
    if (unlockTime == null) {
      if (other.unlockTime != null) return false;
    } else if (!unlockTime.equals(other.unlockTime)) return false;
    return true;
  }
}<|MERGE_RESOLUTION|>--- conflicted
+++ resolved
@@ -309,11 +309,6 @@
     if (metadata == null) metadata = tx.getMetadata();
     else if (tx.getMetadata() != null) assertEquals(metadata, tx.getMetadata());
     if (numConfirmations == null) numConfirmations = tx.getNumConfirmations();
-<<<<<<< HEAD
-    else if (tx.getNumConfirmations() != null) assertEquals(numConfirmations, tx.getNumConfirmations());
-    if (numEstimatedBlocksUntilConfirmed == null) numEstimatedBlocksUntilConfirmed = tx.getNumEstimatedBlocksUntilConfirmed();
-    else if (tx.getNumEstimatedBlocksUntilConfirmed() != null) assertEquals(numEstimatedBlocksUntilConfirmed, tx.getNumEstimatedBlocksUntilConfirmed());
-=======
     else if (tx.getNumConfirmations() != null) {
       assertTrue(Math.abs(numConfirmations - tx.getNumConfirmations()) <= 1); // num confirmations can change, take the latest (max)
       numConfirmations = Math.max(numConfirmations, tx.getNumConfirmations());
@@ -325,7 +320,6 @@
         numEstimatedBlocksUntilConfirmed = Math.min(numEstimatedBlocksUntilConfirmed, tx.getNumEstimatedBlocksUntilConfirmed());
       }
     }
->>>>>>> 3ca0ca6a
   }
   
   public String toString() {
