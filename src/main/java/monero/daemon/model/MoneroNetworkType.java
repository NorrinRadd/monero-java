--- conflicted
+++ resolved
@@ -4,26 +4,6 @@
  * Enumerates daemon networks.
  */
 public enum MoneroNetworkType {
-<<<<<<< HEAD
-  MAINNET(18, 19),
-  TESTNET(53, 54),
-  STAGENET(53, 54);
-
-  private final int codeForRegularAddress;
-  private final int codeForIntegratedAddress;
-
-  private MoneroNetworkType(int codeForRegularAddress, int codeForIntegratedAddress) {
-    this.codeForRegularAddress = codeForRegularAddress;
-    this.codeForIntegratedAddress = codeForIntegratedAddress;
-  }
-
-  public int getCodeForRegularAddress() {
-    return this.codeForRegularAddress;
-  }
-
-  public int getCodeForIntegratedAddress() {
-    return this.codeForIntegratedAddress;
-=======
   MAINNET(18, 19, 42),
   TESTNET(53, 54, 63),
   STAGENET(24, 25, 36);
@@ -48,6 +28,5 @@
   
   public int getSubaddressCode() {
     return subaddressCode;
->>>>>>> 767b606d
   }
 }